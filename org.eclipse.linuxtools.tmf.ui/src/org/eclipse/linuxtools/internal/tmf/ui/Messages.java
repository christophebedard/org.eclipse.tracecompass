/*******************************************************************************
 * Copyright (c) 2012, 2013 Ericsson
 * All rights reserved. This program and the accompanying materials
 * are made available under the terms of the Eclipse Public License v1.0
 * which accompanies this distribution, and is available at
 * http://www.eclipse.org/legal/epl-v10.html
 *
 *******************************************************************************/

package org.eclipse.linuxtools.internal.tmf.ui;

import org.eclipse.osgi.util.NLS;

/**
 * TMF message bundle
 */
@SuppressWarnings("javadoc")
public class Messages extends NLS {

    private static final String BUNDLE_NAME = "org.eclipse.linuxtools.internal.tmf.ui.messages"; //$NON-NLS-1$

    public static String ManageCustomParsersDialog_DeleteButtonLabel;
    public static String ManageCustomParsersDialog_DeleteConfirmation;
    public static String ManageCustomParsersDialog_DeleteParserDialogHeader;
    public static String ManageCustomParsersDialog_DialogHeader;
    public static String ManageCustomParsersDialog_EditButtonLabel;
    public static String ManageCustomParsersDialog_ExportButtonLabel;
    public static String ManageCustomParsersDialog_ExportParserSelection;
    public static String ManageCustomParsersDialog_ImportButtonLabel;
    public static String ManageCustomParsersDialog_ImportParserSelection;
    public static String ManageCustomParsersDialog_NewButtonLabel;
    public static String ManageCustomParsersDialog_ParseButtonLabel;
    public static String ManageCustomParsersDialog_ParseError;
    public static String ManageCustomParsersDialog_TextButtonLabel;
    public static String ManageCustomParsersDialog_TraceSelection;

    public static String CustomTraceDefinition_messageTag;
    public static String CustomTraceDefinition_otherTag;
    public static String CustomTraceDefinition_timestampTag;
    public static String CustomTxtTraceDefinition_action;
    public static String CustomTxtTraceDefinition_cardinality;
    public static String CustomTxtTraceDefinition_definition;
    public static String CustomTxtTraceDefinition_definitionRootElement;
    public static String CustomTxtTraceDefinition_format;
    public static String CustomTxtTraceDefinition_inputData;
    public static String CustomTxtTraceDefinition_inputLine;
    public static String CustomTxtTraceDefinition_max;
    public static String CustomTxtTraceDefinition_min;
    public static String CustomTxtTraceDefinition_name;
    public static String CustomTxtTraceDefinition_outputColumn;
    public static String CustomTxtTraceDefinition_regEx;
    public static String CustomTxtTraceDefinition_timestampOutputFormat;
    public static String CustomXmlTraceDefinition_action;
    public static String CustomXmlTraceDefinition_attribute;
    public static String CustomXmlTraceDefinition_definition;
    public static String CustomXmlTraceDefinition_definitionRootElement;
    public static String CustomXmlTraceDefinition_format;
    public static String CustomXmlTraceDefinition_ignoreTag;
    public static String CustomXmlTraceDefinition_inputData;
    public static String CustomXmlTraceDefinition_inputElement;
    public static String CustomXmlTraceDefinition_logEntry;
    public static String CustomXmlTraceDefinition_name;
    public static String CustomXmlTraceDefinition_outputColumn;
    public static String CustomXmlTraceDefinition_timestampOutputFormat;

    public static String TmfEventsTable_AddBookmarkActionText;
    public static String TmfEventsTable_AddBookmarkDialogMessage;
    public static String TmfEventsTable_AddBookmarkDialogTitle;
    public static String TmfEventsTable_ApplyPresetFilterMenuName;
    public static String TmfEventsTable_ClearFiltersActionText;
    public static String TmfEventsTable_ContentColumnHeader;

    public static String TmfEventsTable_Export_to_text;
    public static String TmfEventsTable_FilterHint;
    public static String TmfEventsTable_HideRawActionText;
    public static String TmfEventsTable_HideTableActionText;
    public static String TmfEventsTable_OpenSourceCodeActionText;
    public static String TmfEventsTable_OpenSourceCodeNotFound;
    public static String TmfEventsTable_OpenSourceCodeSelectFileDialogTitle;
    public static String TmfEventsTable_OpenModelActionText;
    public static String TmfEventsTable_OpenModelUnsupportedURI;
    public static String TmfEventsTable_ReferenceColumnHeader;
    public static String TmfEventsTable_RemoveBookmarkActionText;
    public static String TmfEventsTable_SearchHint;
    public static String TmfEventsTable_SearchingJobName;
    public static String TmfEventsTable_ShowFilterBarActionText;
    public static String TmfEventsTable_ShowRawActionText;
    public static String TmfEventsTable_ShowSearchBarActionText;
    public static String TmfEventsTable_ShowTableActionText;
    public static String TmfEventsTable_SourceColumnHeader;
    public static String TmfEventsTable_TimestampColumnHeader;
    public static String TmfEventsTable_TypeColumnHeader;

    public static String TmfTimeFilterDialog_EDIT_PROFILING_OPTIONS;
    public static String TmfTimeFilterDialog_TRACE_FILTER;
    public static String TmfTimeFilterDialog_TRACE_FILTER_DESC;
    public static String TmfTimeFilterDialog_TRACE_ID;
    public static String TmfTimeFilterDialog_TRACE_NAME;
    public static String TmfTimeLegend_LEGEND;
    public static String TmfTimeLegend_TRACE_STATES;
    public static String TmfTimeLegend_TRACE_STATES_TITLE;
    public static String TmfTimeLegend_WINDOW_TITLE;
    public static String TmfTimeLegend_StateTypeName;
    public static String TmfTimeFilterDialog_WINDOW_TITLE;
    public static String TmfTimeFilterDialog_MESSAGE;
    public static String TmfTimeFilterDialog_CHECK_ALL;
    public static String TmfTimeFilterDialog_UNCHECK_ALL;
    public static String TmfTimeFilterDialog_CHECK_SELECTED;
    public static String TmfTimeFilterDialog_UNCHECK_SELECTED;
    public static String TmfTimeFilterDialog_CHECK_SUBTREE;
    public static String TmfTimeFilterDialog_UNCHECK_SUBTREE;

    public static String TmfTimeTipHandler_DURATION;
    public static String TmfTimeTipHandler_TRACE_DATE;
    public static String TmfTimeTipHandler_TRACE_EVENT_TIME;
    public static String TmfTimeTipHandler_TRACE_START_TIME;
    public static String TmfTimeTipHandler_TRACE_STATE;
    public static String TmfTimeTipHandler_TRACE_STOP_TIME;

    public static String TmfTimeGraphCombo_FilterActionNameText;
    public static String TmfTimeGraphCombo_FilterActionToolTipText;

    public static String TmfTimeGraphViewer_ResetScaleActionNameText;
    public static String TmfTimeGraphViewer_ResetScaleActionToolTipText;
    public static String TmfTimeGraphViewer_LegendActionNameText;
    public static String TmfTimeGraphViewer_LegendActionToolTipText;
    public static String TmfTimeGraphViewer_NextEventActionNameText;
    public static String TmfTimeGraphViewer_NextEventActionToolTipText;
    public static String TmfTimeGraphViewer_PreviousEventActionNameText;
    public static String TmfTimeGraphViewer_PreviousEventActionToolTipText;
    public static String TmfTimeGraphViewer_NextItemActionNameText;
    public static String TmfTimeGraphViewer_NextItemActionToolTipText;
    public static String TmfTimeGraphViewer_PreviousItemActionNameText;
    public static String TmfTimeGraphViewer_PreviousItemActionToolTipText;
    public static String TmfTimeGraphViewer_ZoomInActionNameText;
    public static String TmfTimeGraphViewer_ZoomInActionToolTipText;
    public static String TmfTimeGraphViewer_ZoomOutActionNameText;
    public static String TmfTimeGraphViewer_ZoomOutActionToolTipText;
    public static String TmfTimeGraphViewer_HideArrowsActionNameText;
    public static String TmfTimeGraphViewer_HideArrowsActionToolTipText;
    public static String TmfTimeGraphViewer_FollowArrowForwardActionNameText;
    public static String TmfTimeGraphViewer_FollowArrowForwardActionToolTipText;
    public static String TmfTimeGraphViewer_FollowArrowBackwardActionNameText;
    public static String TmfTimeGraphViewer_FollowArrowBackwardActionToolTipText;

    public static String ColorsView_AddActionToolTipText;
    public static String ColorsView_BackgroundButtonText;
    public static String ColorsView_BackgroundDialogText;
    public static String ColorsView_DeleteActionToolTipText;
    public static String ColorsView_ExportActionToolTipText;
    public static String ColorsView_FilterButtonText;
    public static String ColorsView_ForegroundButtonText;
    public static String ColorsView_ForegroundDialogText;
    public static String ColorsView_ImportActionToolTipText;
    public static String ColorsView_ImportOverwriteDialogMessage1;
    public static String ColorsView_ImportOverwriteDialogMessage2;
    public static String ColorsView_ImportOverwriteDialogTitle;
    public static String ColorsView_MoveDownActionToolTipText;
    public static String ColorsView_MoveUpActionToolTipText;
    public static String ColorsView_TickButtonText;
    public static String TickColorDialog_TickColorDialogTitle;

    public static String CustomTxtParserInputWizardPage_addChildLine;
    public static String CustomTxtParserInputWizardPage_addGroup;
    public static String CustomTxtParserInputWizardPage_addNextLine;
    public static String CustomTxtParserInputWizardPage_append;
    public static String CustomTxtParserInputWizardPage_appendWith;
    public static String CustomTxtParserInputWizardPage_capturedGroup;
    public static String CustomTxtParserInputWizardPage_cardinality;
    public static String CustomTxtParserInputWizardPage_dateFormatHelp;
    public static String CustomTxtParserInputWizardPage_desccriptionEdit;
    public static String CustomTxtParserInputWizardPage_descriptionNew;
    public static String CustomTxtParserInputWizardPage_format;
    public static String CustomTxtParserInputWizardPage_group;
    public static String CustomTxtParserInputWizardPage_highlightAll;
    public static String CustomTxtParserInputWizardPage_logType;
    public static String CustomTxtParserInputWizardPage_matchingLineRoot;
    public static String CustomTxtParserInputWizardPage_matchingOtherLine;
    public static String CustomTxtParserInputWizardPage_matchingRootLine;
    public static String CustomTxtParserInputWizardPage_max;
    public static String CustomTxtParserInputWizardPage_min;
    public static String CustomTxtParserInputWizardPage_moveDown;
    public static String CustomTxtParserInputWizardPage_moveUp;
    public static String CustomTxtParserInputWizardPage_name;
    public static String CustomTxtParserInputWizardPage_newGroup;
    public static String CustomTxtParserInputWizardPage_noMatch;
    public static String CustomTxtParserInputWizardPage_noMatchingGroup;
    public static String CustomTxtParserInputWizardPage_noMatchingLine;
    public static String CustomTxtParserInputWizardPage_noMatchingTimestamp;
    public static String CustomTxtParserInputWizardPage_noMathcingLine;
    public static String CustomTxtParserInputWizardPage_nonMatchingLine;
    public static String CustomTxtParserInputWizardPage_noTimestampGroup;
    public static String CustomTxtParserInputWizardPage_preview;
    public static String CustomTxtParserInputWizardPage_previewInput;
    public static String CustomTxtParserInputWizardPage_previewLegend;
    public static String CustomTxtParserInputWizardPage_regularExpression;
    public static String CustomTxtParserInputWizardPage_regularExpressionHelp;
    public static String CustomTxtParserInputWizardPage_removeGroup;
    public static String CustomTxtParserInputWizardPage_removeLine;
    public static String CustomTxtParserInputWizardPage_set;
    public static String CustomTxtParserInputWizardPage_timestampFormat;
    public static String CustomTxtParserInputWizardPage_uncapturedText;
    public static String CustomTxtParserInputWizardPage_unidentifiedCaptureGroup;
    public static String CustomTxtParserInputWizardPage_windowTitleEdit;
    public static String CustomTxtParserInputWizardPage_windowTitleNew;
    public static String CustomTxtParserOutputWizardPage_description;
    public static String CustomTxtParserOutputWizardPage_moveAfter;
    public static String CustomTxtParserOutputWizardPage_moveBefore;
    public static String CustomTxtParserOutputWizardPage_visible;
    public static String CustomXmlParserInputWizardPage_emptyLogTypeError;
    public static String CustomXmlParserInputWizardPage_duplicatelogTypeError;
    public static String CustomXmlParserInputWizardPage_noDocumentError;
    public static String CustomXmlParserInputWizardPage_missingLogEntryError;
    public static String CustomXmlParserInputWizardPage_missingTimestampFmtError;
    public static String CustomXmlParserInputWizardPage_invalidTimestampFmtError;
    public static String CustomXmlParserInputWizardPage_notimestamporAttributeError;
    public static String CustomXmlParserInputWizardPage_missingDocumentElementError;
    public static String CustomXmlParserInputWizardPage_timestampFormatPrompt;
    public static String CustomXmlParserInputWizardPage_timestampElementPrompt;
    public static String CustomXmlParserInputWizardPage_missingInputElementNameError;
    public static String CustomXmlParserInputWizardPage_attributePrompt;
    public static String CustomXmlParserInputWizardPage_missingAttribute;
    public static String CustomXmlParserInputWizardPage_duplicateAttributeError;
    public static String CustomXmlParserInputWizardPage_missingTimestampInFmtError;
    public static String CustomXmlParserInputWizardPage_invalidTimestampInFmtError;
    public static String CustomXmlParserInputWizardPage_missingDataGroupNameError;
    public static String CustomXmlParserInputWizardPage_missingElementNameError;
    public static String CustomXmlParserInputWizardPage_duplicateElementNameError;
    public static String CustomXmlParserInputWizardPage_addAttribute;
    public static String CustomXmlParserInputWizardPage_addChildElement;
    public static String CustomXmlParserInputWizardPage_addDocumentEleemnt;
    public static String CustomXmlParserInputWizardPage_addDocumentElement;
    public static String CustomXmlParserInputWizardPage_addNextElement;
    public static String CustomXmlParserInputWizardPage_append;
    public static String CustomXmlParserInputWizardPage_appendWith;
    public static String CustomXmlParserInputWizardPage_attibute;
    public static String CustomXmlParserInputWizardPage_dateFormatHelp;
    public static String CustomXmlParserInputWizardPage_descriptionEdit;
    public static String CustomXmlParserInputWizardPage_descriptionNew;
    public static String CustomXmlParserInputWizardPage_elementName;
    public static String CustomXmlParserInputWizardPage_feelingLucky;
    public static String CustomXmlParserInputWizardPage_format;
    public static String CustomXmlParserInputWizardPage_logEntry;
    public static String CustomXmlParserInputWizardPage_logType;
    public static String CustomXmlParserInputWizardPage_moveDown;
    public static String CustomXmlParserInputWizardPage_moveUp;
    public static String CustomXmlParserInputWizardPage_name;
    public static String CustomXmlParserInputWizardPage_newAttibute;
    public static String CustomXmlParserInputWizardPage_noMatchingAttribute;
    public static String CustomXmlParserInputWizardPage_noMatch;
    public static String CustomXmlParserInputWizardPage_noMatchingElement;
    public static String CustomXmlParserInputWizardPage_preview;
    public static String CustomXmlParserInputWizardPage_previewInput;
    public static String CustomXmlParserInputWizardPage_removeAttribute;
    public static String CustomXmlParserInputWizardPage_removeElement;
    public static String CustomXmlParserInputWizardPage_set;
    public static String CustomXmlParserInputWizardPage_tagName;
    public static String CustomXmlParserInputWizardPage_timestampFormat;
    public static String CustomXmlParserInputWizardPage_titleEdit;
    public static String CustomXmlParserInputWizardPage_titleNew;
    public static String CustomXmlParserOutputWizardPage_description;
    public static String CustomXmlParserOutputWizardPage_moveAfter;
    public static String CustomXmlParserOutputWizardPage_moveBefore;
    public static String CustomXmlParserOutputWizardPage_visible;

    public static String FilterDialog_FilterDialogTitle;
    public static String FilterView_AddActionToolTipText;
    public static String FilterView_DeleteActionToolTipText;
    public static String FilterView_ExportActionToolTipText;
    public static String FilterView_FileDialogFilterName;
    public static String FilterView_ImportActionToolTipText;
    public static String FilterView_SaveActionToolTipText;
    public static String FilterViewer_EmptyTreeHintText;
    public static String FilterViewer_CommonCategory;
    public static String FilterViewer_AlphaButtonText;
    public static String FilterViewer_DeleteActionText;
    public static String FilterViewer_FieldLabel;
    public static String FilterViewer_FilterNameHint;
    public static String FilterViewer_IgnoreCaseButtonText;
    public static String FilterViewer_NameLabel;
    public static String FilterViewer_NewPrefix;
    public static String FilterViewer_NotLabel;
    public static String FilterViewer_NumButtonText;
    public static String FilterViewer_RegexHint;
    public static String FilterViewer_RegexLabel;
    public static String FilterViewer_ResultLabel;
    public static String FilterViewer_TimestampButtonText;
    public static String FilterViewer_TypeLabel;
    public static String FilterViewer_ValueHint;
    public static String FilterViewer_ValueLabel;

    public static String TmfView_PinActionNameText;
    public static String TmfView_PinActionToolTipText;

    public static String CallStackView_FunctionColumn;
    public static String CallStackView_DepthColumn;
    public static String CallStackView_EntryTimeColumn;
    public static String CallStackView_ExitTimeColumn;
    public static String CallStackView_DurationColumn;
    public static String CallStackView_StackInfoNotAvailable;

<<<<<<< HEAD
    public static String CallStackView_ImportMappingButtonText;
    public static String CallStackView_ImportMappingButtonTooltip;
    public static String CallStackView_ImportMappingDialogTitle;
    public static String CallStackView_ImportMappingJobName;
=======
    public static String ExportToTextJob_Export_to;
    public static String ExportToTextJob_Export_trace_to;
    public static String ExportToTextJob_Unable_to_export_trace;
>>>>>>> 97499686

    static {
        // initialize resource bundle
        NLS.initializeMessages(BUNDLE_NAME, Messages.class);
    }

    private Messages() {
    }
}<|MERGE_RESOLUTION|>--- conflicted
+++ resolved
@@ -299,16 +299,14 @@
     public static String CallStackView_DurationColumn;
     public static String CallStackView_StackInfoNotAvailable;
 
-<<<<<<< HEAD
     public static String CallStackView_ImportMappingButtonText;
     public static String CallStackView_ImportMappingButtonTooltip;
     public static String CallStackView_ImportMappingDialogTitle;
     public static String CallStackView_ImportMappingJobName;
-=======
+
     public static String ExportToTextJob_Export_to;
     public static String ExportToTextJob_Export_trace_to;
     public static String ExportToTextJob_Unable_to_export_trace;
->>>>>>> 97499686
 
     static {
         // initialize resource bundle
