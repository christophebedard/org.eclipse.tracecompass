/*****************************************************************************
 * Copyright (c) 2007 Intel Corporation, 2009, 2012 Ericsson.
 * All rights reserved. This program and the accompanying materials
 * are made available under the terms of the Eclipse Public License v1.0
 * which accompanies this distribution, and is available at
 * http://www.eclipse.org/legal/epl-v10.html
 *
 * Contributors:
 *   Intel Corporation - Initial API and implementation
 *   Vitaly A. Provodin, Intel - Initial API and implementation
 *   Alvaro Sanchez-Leon - Updated for TMF
 *   Patrick Tasse - Refactoring
 *
 *****************************************************************************/
package org.eclipse.linuxtools.tmf.ui.widgets.timegraph.widgets;

import java.util.Iterator;
import java.util.Map;

import org.eclipse.linuxtools.internal.tmf.ui.Messages;
import org.eclipse.linuxtools.tmf.ui.widgets.timegraph.ITimeGraphPresentationProvider;
import org.eclipse.linuxtools.tmf.ui.widgets.timegraph.model.ITimeEvent;
import org.eclipse.linuxtools.tmf.ui.widgets.timegraph.model.ITimeGraphEntry;
import org.eclipse.linuxtools.tmf.ui.widgets.timegraph.widgets.Utils.Resolution;
import org.eclipse.linuxtools.tmf.ui.widgets.timegraph.widgets.Utils.TimeFormat;
import org.eclipse.swt.SWT;
import org.eclipse.swt.events.MouseAdapter;
import org.eclipse.swt.events.MouseEvent;
import org.eclipse.swt.events.MouseMoveListener;
import org.eclipse.swt.events.MouseTrackAdapter;
import org.eclipse.swt.graphics.Point;
import org.eclipse.swt.graphics.Rectangle;
<<<<<<< HEAD
import org.eclipse.swt.layout.GridData;
import org.eclipse.swt.layout.GridLayout;
import org.eclipse.swt.widgets.Composite;
import org.eclipse.swt.widgets.Control;
import org.eclipse.swt.widgets.Display;
import org.eclipse.swt.widgets.Label;
import org.eclipse.swt.widgets.Shell;
=======
import org.eclipse.swt.layout.GridLayout;
import org.eclipse.swt.widgets.Control;
import org.eclipse.swt.widgets.Display;
import org.eclipse.swt.widgets.Shell;
import org.eclipse.swt.widgets.Table;
import org.eclipse.swt.widgets.TableColumn;
import org.eclipse.swt.widgets.TableItem;
>>>>>>> 5b2b9bd7

/**
 * Handler for the tool tips in the generic time graph view.
 *
 * @version 1.0
 * @author Alvaro Sanchez-Leon
 * @author Patrick Tasse
 */
public class TimeGraphTooltipHandler {

    private Shell _tipShell;
<<<<<<< HEAD
    private Composite _tipComposite;
=======
    private Table _tipTable;
>>>>>>> 5b2b9bd7
    private Point _tipPosition;
    private final ITimeDataProvider _timeDataProvider;
    ITimeGraphPresentationProvider _utilImp = null;

    /**
     * Standard constructor
     *
     * @param parent
     *            The parent shell (unused, can be null)
     * @param rUtilImpl
     *            The presentation provider
     * @param timeProv
     *            The time provider
     */
    public TimeGraphTooltipHandler(Shell parent, ITimeGraphPresentationProvider rUtilImpl,
            ITimeDataProvider timeProv) {

        this._utilImp = rUtilImpl;
        this._timeDataProvider = timeProv;
    }

    private void createTooltipShell(Shell parent) {
        final Display display = parent.getDisplay();
        if (_tipShell != null && ! _tipShell.isDisposed()) {
            _tipShell.dispose();
        }
        _tipShell = new Shell(parent, SWT.ON_TOP | SWT.TOOL);
        GridLayout gridLayout = new GridLayout();
        gridLayout.numColumns = 2;
        gridLayout.marginWidth = 2;
        gridLayout.marginHeight = 2;
        _tipShell.setLayout(gridLayout);
        _tipShell.setBackground(display.getSystemColor(SWT.COLOR_INFO_BACKGROUND));

<<<<<<< HEAD
        _tipComposite = new Composite(_tipShell, SWT.NONE);
        _tipComposite.setLayout(new GridLayout(3, false));
        setupControl(_tipComposite);

=======
        _tipTable = new Table(_tipShell, SWT.NONE);
        new TableColumn(_tipTable, SWT.NONE);
        new TableColumn(_tipTable, SWT.NONE);
        _tipTable.setForeground(display
                .getSystemColor(SWT.COLOR_INFO_FOREGROUND));
        _tipTable.setBackground(display
                .getSystemColor(SWT.COLOR_INFO_BACKGROUND));
        _tipTable.setHeaderVisible(false);
        _tipTable.setLinesVisible(false);

        _tipTable.addMouseListener(new MouseAdapter() {
            @Override
            public void mouseDown(MouseEvent e) {
                _tipShell.dispose();
            }
        });

        _tipTable.addMouseTrackListener(new MouseTrackAdapter() {
            @Override
            public void mouseExit(MouseEvent e) {
                _tipShell.dispose();
            }
        });

        _tipTable.addMouseMoveListener(new MouseMoveListener() {
            @Override
            public void mouseMove(MouseEvent e) {
                _tipShell.dispose();
            }
        });
>>>>>>> 5b2b9bd7
    }

    /**
     * Callback for the mouse-over tooltip
     *
     * @param control
     *            The control object to use
     */
    public void activateHoverHelp(final Control control) {
        control.addMouseListener(new MouseAdapter() {
            @Override
            public void mouseDown(MouseEvent e) {
                if (_tipShell != null && ! _tipShell.isDisposed()) {
                    _tipShell.dispose();
                }
            }
        });

        control.addMouseMoveListener(new MouseMoveListener() {
            @Override
            public void mouseMove(MouseEvent e) {
                if (_tipShell != null && ! _tipShell.isDisposed()) {
                    _tipShell.dispose();
                }
            }
        });

        control.addMouseTrackListener(new MouseTrackAdapter() {
            @Override
            public void mouseExit(MouseEvent e) {
                if (_tipShell != null && ! _tipShell.isDisposed()) {
                    Point pt = control.toDisplay(e.x, e.y);
                    if (! _tipShell.getBounds().contains(pt)) {
                        _tipShell.dispose();
                    }
                }
            }

            private void addItem(String name, String value) {
<<<<<<< HEAD
                Label nameLabel = new Label(_tipComposite, SWT.NO_FOCUS);
                nameLabel.setText(name);
                setupControl(nameLabel);
                Label separator = new Label(_tipComposite, SWT.NO_FOCUS | SWT.SEPARATOR | SWT.VERTICAL);
                GridData gd = new GridData(SWT.CENTER, SWT.CENTER, false, false);
                gd.heightHint = nameLabel.computeSize(SWT.DEFAULT, SWT.DEFAULT).y;
                separator.setLayoutData(gd);
                setupControl(separator);
                Label valueLabel = new Label(_tipComposite, SWT.NO_FOCUS);
                valueLabel.setText(value);
                setupControl(valueLabel);
=======
                TableItem line = new TableItem(_tipTable, SWT.NONE);
                line.setText(0, name);
                line.setText(1, value);
>>>>>>> 5b2b9bd7
            }

            private void fillValues(Point pt, TimeGraphControl timeGraphControl, ITimeGraphEntry entry) {
                if (entry == null) {
                    return;
                }
                if (entry.hasTimeEvents()) {
                    long currPixelTime = timeGraphControl.getTimeAtX(pt.x);
                    long nextPixelTime = timeGraphControl.getTimeAtX(pt.x + 1);
                    if (nextPixelTime == currPixelTime) {
                        nextPixelTime++;
                    }
                    ITimeEvent currEvent = Utils.findEvent(entry, currPixelTime, 0);
                    ITimeEvent nextEvent = Utils.findEvent(entry, currPixelTime, 1);

                    // if there is no current event at the start of the current pixel range,
                    // or if the current event starts before the current pixel range,
                    // use the next event as long as it starts within the current pixel range
                    if (currEvent == null || currEvent.getTime() < currPixelTime) {
                        if (nextEvent != null && nextEvent.getTime() < nextPixelTime) {
                            currEvent = nextEvent;
<<<<<<< HEAD
                            currPixelTime = nextEvent.getTime();
=======
>>>>>>> 5b2b9bd7
                        }
                    }

                    // state name
<<<<<<< HEAD
                    String stateTypeName = _utilImp.getStateTypeName(entry);
                    String entryName = entry.getName();
                    if (stateTypeName == null) {
                        stateTypeName = _utilImp.getStateTypeName();
                    }

                    if (!entryName.isEmpty()) {
                        addItem(stateTypeName, entry.getName());
                    }

                    if (currEvent == null) {
                        return;
                    }

=======
                    addItem(_utilImp.getStateTypeName(), entry.getName());
                    if (currEvent == null) {
                        return;
                    }
>>>>>>> 5b2b9bd7
                    // state
                    String state = _utilImp.getEventName(currEvent);
                    if (state != null) {
                        addItem(Messages.TmfTimeTipHandler_TRACE_STATE, state);
                    }

                    // This block receives a list of <String, String> values to be added to the tip table
<<<<<<< HEAD
                    Map<String, String> eventAddOns = _utilImp.getEventHoverToolTipInfo(currEvent, currPixelTime);
=======
                    Map<String, String> eventAddOns = _utilImp.getEventHoverToolTipInfo(currEvent);
>>>>>>> 5b2b9bd7
                    if (eventAddOns != null) {
                        for (Iterator<String> iter = eventAddOns.keySet().iterator(); iter.hasNext();) {
                            String message = iter.next();
                            addItem(message, eventAddOns.get(message));
                        }
                    }

                    long eventStartTime = -1;
                    long eventDuration = -1;
                    long eventEndTime = -1;

                    eventStartTime = currEvent.getTime();
                    eventDuration = currEvent.getDuration();
                    if (eventDuration < 0 && nextEvent != null) {
                        eventEndTime = nextEvent.getTime();
                        eventDuration = eventEndTime - eventStartTime;
                    } else {
                        eventEndTime = eventStartTime + eventDuration;
                    }

                    Resolution res = Resolution.NANOSEC;
                    if (_timeDataProvider.isCalendarFormat()) {
                        addItem(Messages.TmfTimeTipHandler_TRACE_DATE, eventStartTime > -1 ?
                                Utils.formatDate(eventStartTime)
                                : "?"); //$NON-NLS-1$
                        if (eventDuration > 0) {
                            addItem(Messages.TmfTimeTipHandler_TRACE_START_TIME, eventStartTime > -1 ?
                                    Utils.formatTime(eventStartTime, TimeFormat.ABSOLUTE, res)
                                    : "?"); //$NON-NLS-1$

                            addItem(Messages.TmfTimeTipHandler_TRACE_STOP_TIME, eventEndTime > -1 ?
                                    Utils.formatTime(eventEndTime, TimeFormat.ABSOLUTE, res)
                                    : "?"); //$NON-NLS-1$
                        } else {
                            addItem(Messages.TmfTimeTipHandler_TRACE_EVENT_TIME, eventStartTime > -1 ?
                                    Utils.formatTime(eventStartTime, TimeFormat.ABSOLUTE, res)
                                    : "?"); //$NON-NLS-1$
                        }
                    } else {
                        if (eventDuration > 0) {
                            addItem(Messages.TmfTimeTipHandler_TRACE_START_TIME, eventStartTime > -1 ?
                                    Utils.formatTime(eventStartTime, TimeFormat.RELATIVE, res)
                                    : "?"); //$NON-NLS-1$

                            addItem(Messages.TmfTimeTipHandler_TRACE_STOP_TIME, eventEndTime > -1 ?
                                    Utils.formatTime(eventEndTime, TimeFormat.RELATIVE, res)
                                    : "?"); //$NON-NLS-1$
                        } else {
                            addItem(Messages.TmfTimeTipHandler_TRACE_EVENT_TIME, eventStartTime > -1 ?
                                    Utils.formatTime(eventStartTime, TimeFormat.RELATIVE, res)
                                    : "?"); //$NON-NLS-1$
                        }
                    }

                    if (eventDuration > 0) {
                        // Duration in relative format in any case
                        addItem(Messages.TmfTimeTipHandler_DURATION, eventDuration > -1 ?
                                Utils.formatTime(eventDuration, TimeFormat.RELATIVE, res)
                                : "?"); //$NON-NLS-1$
                    }
                }
            }

            @Override
            public void mouseHover(MouseEvent event) {
<<<<<<< HEAD
=======
                if ((event.stateMask & SWT.BUTTON_MASK) != 0) {
                    return;
                }
>>>>>>> 5b2b9bd7
                Point pt = new Point(event.x, event.y);
                TimeGraphControl timeGraphControl = (TimeGraphControl) event.widget;
                createTooltipShell(timeGraphControl.getShell());
                ITimeGraphEntry entry = timeGraphControl.getEntry(pt);
<<<<<<< HEAD
                for (Control child : _tipComposite.getChildren()) {
                    child.dispose();
                }
                fillValues(pt, timeGraphControl, entry);
                if (_tipComposite.getChildren().length == 0) {
                    return;
                }
=======
                _tipTable.remove(0, _tipTable.getItemCount() - 1);
                fillValues(pt, timeGraphControl, entry);
                if (_tipTable.getItemCount() == 0) {
                    return;
                }
                _tipTable.getColumn(0).pack();
                _tipTable.getColumn(1).pack();
>>>>>>> 5b2b9bd7
                _tipShell.pack();
                _tipPosition = control.toDisplay(pt);
                _tipShell.pack();
                setHoverLocation(_tipShell, _tipPosition);
                _tipShell.setVisible(true);
            }
        });
    }

    private static void setHoverLocation(Shell shell, Point position) {
        Rectangle displayBounds = shell.getDisplay().getBounds();
        Rectangle shellBounds = shell.getBounds();
        if (position.x + shellBounds.width + 16 > displayBounds.width && position.x - shellBounds.width - 16 >= 0) {
            shellBounds.x = position.x - shellBounds.width - 16;
        } else {
            shellBounds.x = Math.max(Math.min(position.x + 16, displayBounds.width - shellBounds.width), 0);
        }
        if (position.y + shellBounds.height + 16 > displayBounds.height && position.y - shellBounds.height - 16 >= 0) {
            shellBounds.y = position.y - shellBounds.height - 16;
        } else {
            shellBounds.y = Math.max(Math.min(position.y + 16, displayBounds.height - shellBounds.height), 0);
        }
        shell.setBounds(shellBounds);
    }

<<<<<<< HEAD
    private void setupControl(Control control) {
        control.setForeground(_tipShell.getDisplay().getSystemColor(SWT.COLOR_INFO_FOREGROUND));
        control.setBackground(_tipShell.getDisplay().getSystemColor(SWT.COLOR_INFO_BACKGROUND));

        control.addMouseListener(new MouseAdapter() {
            @Override
            public void mouseDown(MouseEvent e) {
                _tipShell.dispose();
            }
        });

        control.addMouseTrackListener(new MouseTrackAdapter() {
            @Override
            public void mouseExit(MouseEvent e) {
                _tipShell.dispose();
            }
        });

        control.addMouseMoveListener(new MouseMoveListener() {
            @Override
            public void mouseMove(MouseEvent e) {
                _tipShell.dispose();
            }
        });
    }
=======
>>>>>>> 5b2b9bd7
}<|MERGE_RESOLUTION|>--- conflicted
+++ resolved
@@ -30,7 +30,6 @@
 import org.eclipse.swt.events.MouseTrackAdapter;
 import org.eclipse.swt.graphics.Point;
 import org.eclipse.swt.graphics.Rectangle;
-<<<<<<< HEAD
 import org.eclipse.swt.layout.GridData;
 import org.eclipse.swt.layout.GridLayout;
 import org.eclipse.swt.widgets.Composite;
@@ -38,15 +37,6 @@
 import org.eclipse.swt.widgets.Display;
 import org.eclipse.swt.widgets.Label;
 import org.eclipse.swt.widgets.Shell;
-=======
-import org.eclipse.swt.layout.GridLayout;
-import org.eclipse.swt.widgets.Control;
-import org.eclipse.swt.widgets.Display;
-import org.eclipse.swt.widgets.Shell;
-import org.eclipse.swt.widgets.Table;
-import org.eclipse.swt.widgets.TableColumn;
-import org.eclipse.swt.widgets.TableItem;
->>>>>>> 5b2b9bd7
 
 /**
  * Handler for the tool tips in the generic time graph view.
@@ -58,11 +48,7 @@
 public class TimeGraphTooltipHandler {
 
     private Shell _tipShell;
-<<<<<<< HEAD
     private Composite _tipComposite;
-=======
-    private Table _tipTable;
->>>>>>> 5b2b9bd7
     private Point _tipPosition;
     private final ITimeDataProvider _timeDataProvider;
     ITimeGraphPresentationProvider _utilImp = null;
@@ -97,43 +83,10 @@
         _tipShell.setLayout(gridLayout);
         _tipShell.setBackground(display.getSystemColor(SWT.COLOR_INFO_BACKGROUND));
 
-<<<<<<< HEAD
         _tipComposite = new Composite(_tipShell, SWT.NONE);
         _tipComposite.setLayout(new GridLayout(3, false));
         setupControl(_tipComposite);
 
-=======
-        _tipTable = new Table(_tipShell, SWT.NONE);
-        new TableColumn(_tipTable, SWT.NONE);
-        new TableColumn(_tipTable, SWT.NONE);
-        _tipTable.setForeground(display
-                .getSystemColor(SWT.COLOR_INFO_FOREGROUND));
-        _tipTable.setBackground(display
-                .getSystemColor(SWT.COLOR_INFO_BACKGROUND));
-        _tipTable.setHeaderVisible(false);
-        _tipTable.setLinesVisible(false);
-
-        _tipTable.addMouseListener(new MouseAdapter() {
-            @Override
-            public void mouseDown(MouseEvent e) {
-                _tipShell.dispose();
-            }
-        });
-
-        _tipTable.addMouseTrackListener(new MouseTrackAdapter() {
-            @Override
-            public void mouseExit(MouseEvent e) {
-                _tipShell.dispose();
-            }
-        });
-
-        _tipTable.addMouseMoveListener(new MouseMoveListener() {
-            @Override
-            public void mouseMove(MouseEvent e) {
-                _tipShell.dispose();
-            }
-        });
->>>>>>> 5b2b9bd7
     }
 
     /**
@@ -173,7 +126,6 @@
             }
 
             private void addItem(String name, String value) {
-<<<<<<< HEAD
                 Label nameLabel = new Label(_tipComposite, SWT.NO_FOCUS);
                 nameLabel.setText(name);
                 setupControl(nameLabel);
@@ -185,11 +137,6 @@
                 Label valueLabel = new Label(_tipComposite, SWT.NO_FOCUS);
                 valueLabel.setText(value);
                 setupControl(valueLabel);
-=======
-                TableItem line = new TableItem(_tipTable, SWT.NONE);
-                line.setText(0, name);
-                line.setText(1, value);
->>>>>>> 5b2b9bd7
             }
 
             private void fillValues(Point pt, TimeGraphControl timeGraphControl, ITimeGraphEntry entry) {
@@ -211,15 +158,11 @@
                     if (currEvent == null || currEvent.getTime() < currPixelTime) {
                         if (nextEvent != null && nextEvent.getTime() < nextPixelTime) {
                             currEvent = nextEvent;
-<<<<<<< HEAD
                             currPixelTime = nextEvent.getTime();
-=======
->>>>>>> 5b2b9bd7
                         }
                     }
 
                     // state name
-<<<<<<< HEAD
                     String stateTypeName = _utilImp.getStateTypeName(entry);
                     String entryName = entry.getName();
                     if (stateTypeName == null) {
@@ -234,12 +177,6 @@
                         return;
                     }
 
-=======
-                    addItem(_utilImp.getStateTypeName(), entry.getName());
-                    if (currEvent == null) {
-                        return;
-                    }
->>>>>>> 5b2b9bd7
                     // state
                     String state = _utilImp.getEventName(currEvent);
                     if (state != null) {
@@ -247,11 +184,7 @@
                     }
 
                     // This block receives a list of <String, String> values to be added to the tip table
-<<<<<<< HEAD
                     Map<String, String> eventAddOns = _utilImp.getEventHoverToolTipInfo(currEvent, currPixelTime);
-=======
-                    Map<String, String> eventAddOns = _utilImp.getEventHoverToolTipInfo(currEvent);
->>>>>>> 5b2b9bd7
                     if (eventAddOns != null) {
                         for (Iterator<String> iter = eventAddOns.keySet().iterator(); iter.hasNext();) {
                             String message = iter.next();
@@ -317,17 +250,13 @@
 
             @Override
             public void mouseHover(MouseEvent event) {
-<<<<<<< HEAD
-=======
                 if ((event.stateMask & SWT.BUTTON_MASK) != 0) {
                     return;
                 }
->>>>>>> 5b2b9bd7
                 Point pt = new Point(event.x, event.y);
                 TimeGraphControl timeGraphControl = (TimeGraphControl) event.widget;
                 createTooltipShell(timeGraphControl.getShell());
                 ITimeGraphEntry entry = timeGraphControl.getEntry(pt);
-<<<<<<< HEAD
                 for (Control child : _tipComposite.getChildren()) {
                     child.dispose();
                 }
@@ -335,15 +264,6 @@
                 if (_tipComposite.getChildren().length == 0) {
                     return;
                 }
-=======
-                _tipTable.remove(0, _tipTable.getItemCount() - 1);
-                fillValues(pt, timeGraphControl, entry);
-                if (_tipTable.getItemCount() == 0) {
-                    return;
-                }
-                _tipTable.getColumn(0).pack();
-                _tipTable.getColumn(1).pack();
->>>>>>> 5b2b9bd7
                 _tipShell.pack();
                 _tipPosition = control.toDisplay(pt);
                 _tipShell.pack();
@@ -369,7 +289,6 @@
         shell.setBounds(shellBounds);
     }
 
-<<<<<<< HEAD
     private void setupControl(Control control) {
         control.setForeground(_tipShell.getDisplay().getSystemColor(SWT.COLOR_INFO_FOREGROUND));
         control.setBackground(_tipShell.getDisplay().getSystemColor(SWT.COLOR_INFO_BACKGROUND));
@@ -395,6 +314,4 @@
             }
         });
     }
-=======
->>>>>>> 5b2b9bd7
 }