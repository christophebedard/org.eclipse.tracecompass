/*******************************************************************************
 * Copyright (c) 2012 Ericsson
 *
 * All rights reserved. This program and the accompanying materials are
 * made available under the terms of the Eclipse Public License v1.0 which
 * accompanies this distribution, and is available at
 * http://www.eclipse.org/legal/epl-v10.html
 *
 * Contributors:
 *   Patrick Tasse - Initial API and implementation
 *******************************************************************************/

package org.eclipse.linuxtools.tmf.ui.editors;

import java.io.FileNotFoundException;
import java.util.List;

import org.eclipse.core.resources.IFile;
import org.eclipse.core.resources.IMarker;
import org.eclipse.core.runtime.CoreException;
import org.eclipse.core.runtime.IProgressMonitor;
import org.eclipse.core.runtime.InvalidRegistryObjectException;
import org.eclipse.linuxtools.internal.tmf.ui.project.handlers.Messages;
import org.eclipse.linuxtools.tmf.core.event.ITmfEvent;
import org.eclipse.linuxtools.tmf.core.experiment.TmfExperiment;
import org.eclipse.linuxtools.tmf.core.signal.TmfExperimentSelectedSignal;
import org.eclipse.linuxtools.tmf.core.signal.TmfSignalManager;
import org.eclipse.linuxtools.tmf.core.trace.ITmfTrace;
import org.eclipse.linuxtools.tmf.core.trace.TmfTrace;
import org.eclipse.linuxtools.tmf.ui.project.model.ITmfProjectModelElement;
import org.eclipse.linuxtools.tmf.ui.project.model.TmfExperimentElement;
import org.eclipse.linuxtools.tmf.ui.project.model.TmfNavigatorContentProvider;
import org.eclipse.linuxtools.tmf.ui.project.model.TmfProjectElement;
import org.eclipse.linuxtools.tmf.ui.project.model.TmfProjectRegistry;
import org.eclipse.linuxtools.tmf.ui.project.model.TmfTraceElement;
import org.eclipse.linuxtools.tmf.ui.views.events.TmfEventsView;
import org.eclipse.swt.widgets.Composite;
import org.eclipse.swt.widgets.Display;
import org.eclipse.ui.IEditorInput;
import org.eclipse.ui.IEditorSite;
import org.eclipse.ui.IFileEditorInput;
import org.eclipse.ui.IViewPart;
import org.eclipse.ui.IWorkbenchPage;
import org.eclipse.ui.PartInitException;
import org.eclipse.ui.ide.IGotoMarker;
import org.eclipse.ui.part.EditorPart;

/**
 *
 * This editor is used to open a trace in the Events view
 * and set the trace as the current experiment.
 * It intercepts the IGotoMarker adapter and dispatches
 * the handling to the Events view' events table.
 * The editor then closes itself and hides the
 * editor area if no other editor is open.
 *
 */
public class EventsViewEditor extends TmfEditor {

    /**
     * The editor ID
     */
    public static final String ID = "org.eclipse.linuxtools.tmf.ui.editors.eventsView"; //$NON-NLS-1$

    private IFile fFile;
    @SuppressWarnings("rawtypes")
    private ITmfTrace fTrace;
    private IMarker fGotoMarker;
    private boolean fEditorAreaVisible;

    /*
     * (non-Javadoc)
     * @see org.eclipse.ui.part.EditorPart#doSave(org.eclipse.core.runtime.IProgressMonitor)
     */
    @Override
    public void doSave(final IProgressMonitor monitor) {
    }

    @Override
    public void doSaveAs() {
    }

    /*
     * (non-Javadoc)
     * @see org.eclipse.ui.part.EditorPart#init(org.eclipse.ui.IEditorSite, org.eclipse.ui.IEditorInput)
     */
    @SuppressWarnings({ "unchecked", "rawtypes" })
    @Override
    public void init(final IEditorSite site, IEditorInput input) throws PartInitException {
        fEditorAreaVisible = site.getPage().isEditorAreaVisible();
        if (input instanceof TmfEditorInput) {
            fFile = ((TmfEditorInput) input).getFile();
            fTrace = ((TmfEditorInput) input).getTrace();
        } else if (input instanceof IFileEditorInput) {
            fFile = ((IFileEditorInput) input).getFile();
            if (fFile == null)
                throw new PartInitException("Invalid IFileEditorInput: " + input); //$NON-NLS-1$
            final TmfExperiment currentExperiment = TmfExperiment.getCurrentExperiment();
            if ((currentExperiment != null) && fFile.equals(currentExperiment.getBookmarksFile())) {
                fTrace = currentExperiment;
                super.setSite(site);
                super.setInput(input);
                return;
            }
            try {
                final String traceTypeId = fFile.getPersistentProperty(TmfTraceElement.TRACETYPE);
                if (traceTypeId == null)
                    throw new PartInitException(Messages.OpenTraceHandler_NoTraceType);
                if (traceTypeId.equals(TmfExperiment.class.getCanonicalName())) {
                    // Special case: experiment bookmark resource
                    final TmfNavigatorContentProvider ncp = new TmfNavigatorContentProvider();
                    ncp.getChildren(fFile.getProject()); // force the model to be populated
                    final TmfProjectElement project = TmfProjectRegistry.getProject(fFile.getProject());
                    if (project == null)
                        throw new PartInitException(Messages.OpenExperimentHandler_NoTraceType);
                    for (final ITmfProjectModelElement projectElement : project.getExperimentsFolder().getChildren()) {
                        final String traceName = fFile.getParent().getName();
                        if (projectElement.getName().equals(traceName)) {
                            final TmfExperimentElement experimentElement = (TmfExperimentElement) projectElement;
                            // Instantiate the experiment's traces
                            final List<TmfTraceElement> traceEntries = experimentElement.getTraces();
                            final int nbTraces = traceEntries.size();
                            int cacheSize = Integer.MAX_VALUE;
                            final ITmfTrace<?>[] traces = new ITmfTrace[nbTraces];
                            for (int i = 0; i < nbTraces; i++) {
                                final TmfTraceElement traceElement = traceEntries.get(i);
                                final ITmfTrace trace = traceElement.instantiateTrace();
                                final ITmfEvent traceEvent = traceElement.instantiateEvent();
                                if ((trace == null) || (traceEvent == null)) {
                                    for (int j = 0; j < i; j++)
                                        traces[j].dispose();
                                    throw new PartInitException(Messages.OpenExperimentHandler_NoTraceType);
                                }
                                try {
                                    trace.initTrace(traceElement.getResource(), traceElement.getLocation().getPath(), traceEvent.getClass());
                                } catch (final FileNotFoundException e) {
                                }
                                cacheSize = Math.min(cacheSize, trace.getCacheSize());
                                traces[i] = trace;
                            }
<<<<<<< HEAD
                            final TmfExperiment experiment = new TmfExperiment(TmfEvent.class, experimentElement.getName(), traces, cacheSize);
=======
                            TmfExperiment experiment = new TmfExperiment(ITmfEvent.class, experimentElement.getName(), traces, cacheSize);
>>>>>>> 58b21093
                            experiment.setBookmarksFile(fFile);
                            fTrace = experiment;
                            TmfExperiment.setCurrentExperiment(experiment);
                            TmfSignalManager.dispatchSignal(new TmfExperimentSelectedSignal(this, experiment));
                            break;
                        }
                    }
                } else if (traceTypeId.equals(TmfTrace.class.getCanonicalName())) {
                    // Special case: trace bookmark resource
                    final TmfNavigatorContentProvider ncp = new TmfNavigatorContentProvider();
                    ncp.getChildren(fFile.getProject()); // force the model to be populated
                    final TmfProjectElement project = TmfProjectRegistry.getProject(fFile.getProject());
                    for (final ITmfProjectModelElement projectElement : project.getTracesFolder().getChildren()) {
                        final String traceName = fFile.getParent().getName();
                        if (projectElement.getName().equals(traceName)) {
                            final TmfTraceElement traceElement = (TmfTraceElement) projectElement;
                            // Instantiate the experiment trace
                            final ITmfTrace trace = traceElement.instantiateTrace();
                            final ITmfEvent traceEvent = traceElement.instantiateEvent();
                            if ((trace == null) || (traceEvent == null))
                                throw new PartInitException(Messages.OpenTraceHandler_NoTraceType);
                            try {
                                trace.initTrace(traceElement.getResource(), traceElement.getLocation().getPath(), traceEvent.getClass());
                            } catch (final FileNotFoundException e) {
                            }
                            final ITmfTrace[] traces = new ITmfTrace[] { trace };
                            final TmfExperiment experiment = new TmfExperiment(traceEvent.getClass(), traceElement.getName(), traces, trace.getCacheSize());
                            experiment.setBookmarksFile(fFile);
                            fTrace = experiment;
                            TmfExperiment.setCurrentExperiment(experiment);
                            TmfSignalManager.dispatchSignal(new TmfExperimentSelectedSignal(this, experiment));
                            break;
                        }
                    }
                } else {
                    final TmfNavigatorContentProvider ncp = new TmfNavigatorContentProvider();
                    ncp.getChildren(fFile.getProject()); // force the model to be populated
                    final TmfProjectElement project = TmfProjectRegistry.getProject(fFile.getProject());
                    for (final ITmfProjectModelElement projectElement : project.getTracesFolder().getChildren())
                        if (projectElement.getResource().equals(fFile)) {
                            final TmfTraceElement traceElement = (TmfTraceElement) projectElement;
                            // Instantiate the experiment trace
                            final ITmfTrace trace = traceElement.instantiateTrace();
                            final ITmfEvent traceEvent = traceElement.instantiateEvent();
                            if ((trace == null) || (traceEvent == null))
                                throw new PartInitException(Messages.OpenTraceHandler_NoTraceType);
                            try {
                                trace.initTrace(traceElement.getResource(), traceElement.getLocation().getPath(), traceEvent.getClass());
                            } catch (final FileNotFoundException e) {
                            }
                            final ITmfTrace[] traces = new ITmfTrace[] { trace };
                            final TmfExperiment experiment = new TmfExperiment(traceEvent.getClass(), traceElement.getName(), traces, trace.getCacheSize());
                            experiment.setBookmarksFile(fFile);
                            fTrace = experiment;
                            TmfExperiment.setCurrentExperiment(experiment);
                            TmfSignalManager.dispatchSignal(new TmfExperimentSelectedSignal(this, experiment));
                            break;
                        }
                }
            } catch (final InvalidRegistryObjectException e) {
                e.printStackTrace();
            } catch (final PartInitException e) {
                throw e;
            } catch (final CoreException e) {
                e.printStackTrace();
            }
            input = new TmfEditorInput(fFile, fTrace);
        } else
            throw new PartInitException("Invalid IEditorInput: " + input.getClass()); //$NON-NLS-1$
        if (fTrace == null)
            throw new PartInitException("Invalid IEditorInput: " + fFile.getName()); //$NON-NLS-1$
        super.setSite(site);
        super.setInput(input);
    }

    /*
     * (non-Javadoc)
     * @see org.eclipse.ui.part.EditorPart#isDirty()
     */
    @Override
    public boolean isDirty() {
        return false;
    }

    /*
     * (non-Javadoc)
     * @see org.eclipse.ui.part.EditorPart#isSaveAsAllowed()
     */
    @Override
    public boolean isSaveAsAllowed() {
        return false;
    }

    /*
     * (non-Javadoc)
     * @see org.eclipse.ui.part.WorkbenchPart#createPartControl(org.eclipse.swt.widgets.Composite)
     */
    @Override
    public void createPartControl(final Composite parent) {
        setPartName(getEditorInput().getName());
    }

    /*
     * (non-Javadoc)
     * @see org.eclipse.ui.part.WorkbenchPart#setFocus()
     */
    @Override
    public void setFocus() {
        Display.getDefault().asyncExec(new Runnable() {
            @Override
            public void run() {
                final EditorPart editorPart = EventsViewEditor.this;
                final IWorkbenchPage page = editorPart.getEditorSite().getPage();
                page.closeEditor(editorPart, false);
                if (page.getEditorReferences().length == 0)
                    page.setEditorAreaVisible(fEditorAreaVisible);
                try {
                    final IViewPart viewPart = page.showView(TmfEventsView.ID);
                    if (fGotoMarker != null) {
                        final IGotoMarker adapter = (IGotoMarker) viewPart.getAdapter(IGotoMarker.class);
                        if (adapter != null)
                            adapter.gotoMarker(fGotoMarker);
                    }
                } catch (final PartInitException e) {
                    e.printStackTrace();
                }
            }
        });
    }

    /* (non-Javadoc)
     * @see org.eclipse.ui.part.WorkbenchPart#getAdapter(java.lang.Class)
     */
    @SuppressWarnings("rawtypes")
    @Override
    public Object getAdapter(final Class adapter) {
        if (IGotoMarker.class.equals(adapter))
            return new IGotoMarker() {
            @Override
            public void gotoMarker(final IMarker marker) {
                fGotoMarker = marker;
            }
        };
        return super.getAdapter(adapter);
    }

}<|MERGE_RESOLUTION|>--- conflicted
+++ resolved
@@ -138,11 +138,7 @@
                                 cacheSize = Math.min(cacheSize, trace.getCacheSize());
                                 traces[i] = trace;
                             }
-<<<<<<< HEAD
-                            final TmfExperiment experiment = new TmfExperiment(TmfEvent.class, experimentElement.getName(), traces, cacheSize);
-=======
-                            TmfExperiment experiment = new TmfExperiment(ITmfEvent.class, experimentElement.getName(), traces, cacheSize);
->>>>>>> 58b21093
+                            final TmfExperiment experiment = new TmfExperiment(ITmfEvent.class, experimentElement.getName(), traces, cacheSize);
                             experiment.setBookmarksFile(fFile);
                             fTrace = experiment;
                             TmfExperiment.setCurrentExperiment(experiment);
