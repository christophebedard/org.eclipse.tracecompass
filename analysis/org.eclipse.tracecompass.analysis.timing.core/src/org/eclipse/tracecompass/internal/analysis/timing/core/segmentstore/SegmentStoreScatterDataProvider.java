--- conflicted
+++ resolved
@@ -273,23 +273,7 @@
         }
 
         Builder<TmfTreeDataModel> nodes = new ImmutableList.Builder<>();
-<<<<<<< HEAD
         nodes.add(new TmfTreeDataModel(fTraceId, -1, Collections.singletonList(String.valueOf(getTrace().getName()))));
-
-        // There are segments, but no type, probably not named segments, so just add a category
-        if (segmentTypes.isEmpty() && intersectingElements.iterator().hasNext()) {
-            long seriesId = getUniqueId(DEFAULT_CATEGORY);
-            nodes.add(new TmfTreeDataModel(seriesId, fTraceId, Collections.singletonList(DEFAULT_CATEGORY)));
-        }
-        for (String seriesName : segmentTypes) {
-            long seriesId = getUniqueId(seriesName);
-            nodes.add(new TmfTreeDataModel(seriesId, fTraceId, Collections.singletonList(seriesName)));
-        }
-
-        return new TmfModelResponse<>(new TmfTreeModel<>(Collections.emptyList(), nodes.build()), complete ? ITmfResponse.Status.COMPLETED : ITmfResponse.Status.RUNNING,
-                complete ? CommonStatusMessage.COMPLETED: CommonStatusMessage.RUNNING);
-=======
-        nodes.add(new TmfTreeDataModel(fTraceId, -1, String.valueOf(getTrace().getName())));
         Map<IGroupingSegmentAspect, Map<String, Long>> names = new HashMap<>();
 
         for (Entry<String, INamedSegment> series : segmentTypes.entrySet()) {
@@ -317,9 +301,8 @@
             nodes.add(new TmfTreeDataModel(seriesId, parentId, series.getKey()));
         }
 
-        return new TmfModelResponse<>(nodes.build(), complete ? ITmfResponse.Status.COMPLETED : ITmfResponse.Status.RUNNING,
-                complete ? CommonStatusMessage.COMPLETED : CommonStatusMessage.RUNNING);
->>>>>>> cc09976c
+        return new TmfModelResponse<>(new TmfTreeModel<>(Collections.emptyList(), nodes.build()), complete ? ITmfResponse.Status.COMPLETED : ITmfResponse.Status.RUNNING,
+                complete ? CommonStatusMessage.COMPLETED: CommonStatusMessage.RUNNING);
     }
 
     @Override
