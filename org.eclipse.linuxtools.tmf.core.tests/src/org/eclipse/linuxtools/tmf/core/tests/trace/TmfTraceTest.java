/*******************************************************************************
 * Copyright (c) 2009, 2013 Ericsson
 *
 * All rights reserved. This program and the accompanying materials are
 * made available under the terms of the Eclipse Public License v1.0 which
 * accompanies this distribution, and is available at
 * http://www.eclipse.org/legal/epl-v10.html
 *
 * Contributors:
 *   Francois Chouinard - Initial API and implementation
 *   Francois Chouinard - Adapted for TMF Trace Model 1.0
 *   Alexandre Montplaisir - Port to JUnit4
 *******************************************************************************/

package org.eclipse.linuxtools.tmf.core.tests.trace;

import static org.junit.Assert.assertEquals;
import static org.junit.Assert.assertFalse;
import static org.junit.Assert.assertNull;
import static org.junit.Assert.assertTrue;
import static org.junit.Assert.fail;

import java.io.File;
import java.io.IOException;
import java.net.URISyntaxException;
import java.net.URL;
import java.util.Map;
import java.util.Vector;

import org.eclipse.core.runtime.FileLocator;
import org.eclipse.core.runtime.Path;
import org.eclipse.linuxtools.internal.tmf.core.component.TmfProviderManager;
import org.eclipse.linuxtools.tmf.core.component.ITmfDataProvider;
import org.eclipse.linuxtools.tmf.core.event.ITmfEvent;
import org.eclipse.linuxtools.tmf.core.exceptions.TmfTraceException;
import org.eclipse.linuxtools.tmf.core.request.TmfDataRequest;
import org.eclipse.linuxtools.tmf.core.request.TmfEventRequest;
import org.eclipse.linuxtools.tmf.core.request.ITmfDataRequest.ExecutionType;
import org.eclipse.linuxtools.tmf.core.statesystem.ITmfStateSystem;
import org.eclipse.linuxtools.tmf.core.statistics.ITmfStatistics;
import org.eclipse.linuxtools.tmf.core.tests.TmfCoreTestPlugin;
import org.eclipse.linuxtools.tmf.core.tests.shared.TmfTestTrace;
import org.eclipse.linuxtools.tmf.core.timestamp.ITmfTimestamp;
import org.eclipse.linuxtools.tmf.core.timestamp.TmfTimeRange;
import org.eclipse.linuxtools.tmf.core.timestamp.TmfTimestamp;
import org.eclipse.linuxtools.tmf.core.trace.ITmfContext;
import org.eclipse.linuxtools.tmf.core.trace.ITmfTrace;
import org.eclipse.linuxtools.tmf.core.trace.TmfContext;
import org.eclipse.linuxtools.tmf.core.trace.indexer.checkpoint.TmfCheckpointIndexer;
import org.eclipse.linuxtools.tmf.core.trace.location.ITmfLocation;
import org.eclipse.linuxtools.tmf.tests.stubs.trace.TmfTraceStub;
import org.junit.After;
import org.junit.Before;
import org.junit.Test;

/**
 * Test suite for the TmfTrace class.
 */
@SuppressWarnings("javadoc")
public class TmfTraceTest {

    // ------------------------------------------------------------------------
    // Variables
    // ------------------------------------------------------------------------

    private static final TmfTestTrace TEST_TRACE = TmfTestTrace.A_TEST_10K;
    private static final long   DEFAULT_INITIAL_OFFSET_VALUE = (1L * 100 * 1000 * 1000); // .1sec
<<<<<<< HEAD
    private static final String DIRECTORY   = "testfiles";
    private static final String TEST_STREAM = "A-Test-10K";
=======
    private static final int    BLOCK_SIZE  = 500;
>>>>>>> 9c4d52ee
    private static final int    NB_EVENTS   = 10000;
    private static TmfTraceStub fTrace      = null;

    private static int SCALE = -3;

    // ------------------------------------------------------------------------
    // Housekeeping
    // ------------------------------------------------------------------------

    @Before
    public void setUp() {
        fTrace = setupTrace(TEST_TRACE.getFullPath());
    }

    @After
    public void tearDown() {
        fTrace.dispose();
        fTrace = null;
    }

    // ------------------------------------------------------------------------
    // Helper functions
    // ------------------------------------------------------------------------

    private static TmfTraceStub setupTrace(final String path) {
        if (fTrace == null) {
            try {
                final URL location = FileLocator.find(TmfCoreTestPlugin.getDefault().getBundle(), new Path(path), null);
                final File test = new File(FileLocator.toFileURL(location).toURI());
                fTrace = new TmfTraceStub(test.toURI().getPath(), ITmfTrace.DEFAULT_TRACE_CACHE_SIZE, false, null, null);
                fTrace.indexTrace(true);
            } catch (final TmfTraceException e) {
                e.printStackTrace();
            } catch (final URISyntaxException e) {
                e.printStackTrace();
            } catch (final IOException e) {
                e.printStackTrace();
            }
        }
        return fTrace;
    }

    // ------------------------------------------------------------------------
    // Constructors
    // ------------------------------------------------------------------------

    @Test
<<<<<<< HEAD
=======
    public void testStandardConstructor() throws TmfTraceException {
        try {
            final URL location = FileLocator.find(TmfCoreTestPlugin.getDefault().getBundle(), new Path(TEST_TRACE.getFullPath()), null);
            File testfile = new File(FileLocator.toFileURL(location).toURI());
            TmfTraceStub trace = new TmfTraceStub(testfile.toURI().getPath());
            trace.indexTrace(true);

            assertEquals("getType", ITmfEvent.class, trace.getType());
            assertNull("getResource", trace.getResource());
            assertEquals("getPath", testfile.toURI().getPath(), trace.getPath());
            assertEquals("getCacheSize", ITmfTrace.DEFAULT_TRACE_CACHE_SIZE, trace.getCacheSize());
            assertEquals("getStreamingInterval", 0, trace.getStreamingInterval());
            assertEquals("getName", TEST_TRACE.getPath(), trace.getName());

            assertEquals("getNbEvents", NB_EVENTS, trace.getNbEvents());
            assertEquals("getRange-start", 1, trace.getTimeRange().getStartTime().getValue());
            assertEquals("getRange-end", NB_EVENTS, trace.getTimeRange().getEndTime().getValue());
            assertEquals("getStartTime", 1, trace.getStartTime().getValue());
            assertEquals("getEndTime", NB_EVENTS, trace.getEndTime().getValue());

        } catch (final URISyntaxException e) {
            fail("URISyntaxException");
        } catch (final IOException e) {
            fail("IOException");
        }
    }

    @Test
    public void testStandardConstructorCacheSize() throws TmfTraceException {
        try {
            final URL location = FileLocator.find(TmfCoreTestPlugin.getDefault().getBundle(), new Path(TEST_TRACE.getFullPath()), null);
            File testfile = new File(FileLocator.toFileURL(location).toURI());
            TmfTraceStub trace = new TmfTraceStub(testfile.toURI().getPath(), 0);
            trace.indexTrace(true);

            assertEquals("getType", ITmfEvent.class, trace.getType());
            assertNull("getResource", trace.getResource());
            assertEquals("getPath", testfile.toURI().getPath(), trace.getPath());
            assertEquals("getCacheSize", ITmfTrace.DEFAULT_TRACE_CACHE_SIZE, trace.getCacheSize());
            assertEquals("getStreamingInterval", 0, trace.getStreamingInterval());
            assertEquals("getName", TEST_TRACE.getPath(), trace.getName());

            assertEquals("getNbEvents", NB_EVENTS, trace.getNbEvents());
            assertEquals("getRange-start", 1, trace.getTimeRange().getStartTime().getValue());
            assertEquals("getRange-end", NB_EVENTS, trace.getTimeRange().getEndTime().getValue());
            assertEquals("getStartTime", 1, trace.getStartTime().getValue());
            assertEquals("getEndTime", NB_EVENTS, trace.getEndTime().getValue());

        } catch (final URISyntaxException e) {
            fail("URISyntaxException");
        } catch (final IOException e) {
            fail("IOException");
        }

        try {
            final URL location = FileLocator.find(TmfCoreTestPlugin.getDefault().getBundle(), new Path(TEST_TRACE.getFullPath()), null);
            File testfile = new File(FileLocator.toFileURL(location).toURI());
            TmfTraceStub trace = new TmfTraceStub(testfile.toURI().getPath(), BLOCK_SIZE);
            trace.indexTrace(true);

            assertEquals("getType", ITmfEvent.class, trace.getType());
            assertNull("getResource", trace.getResource());
            assertEquals("getPath", testfile.toURI().getPath(), trace.getPath());
            assertEquals("getCacheSize", BLOCK_SIZE, trace.getCacheSize());
            assertEquals("getStreamingInterval", 0, trace.getStreamingInterval());
            assertEquals("getName", TEST_TRACE.getPath(), trace.getName());

            assertEquals("getNbEvents", NB_EVENTS, trace.getNbEvents());
            assertEquals("getRange-start", 1, trace.getTimeRange().getStartTime().getValue());
            assertEquals("getRange-end", NB_EVENTS, trace.getTimeRange().getEndTime().getValue());
            assertEquals("getStartTime", 1, trace.getStartTime().getValue());
            assertEquals("getEndTime", NB_EVENTS, trace.getEndTime().getValue());

        } catch (final URISyntaxException e) {
            fail("URISyntaxException");
        } catch (final IOException e) {
            fail("IOException");
        }
    }

    @Test
>>>>>>> 9c4d52ee
    public void testFullConstructor() throws TmfTraceException {
        try {
            final URL location = FileLocator.find(TmfCoreTestPlugin.getDefault().getBundle(), new Path(TEST_TRACE.getFullPath()), null);
            File testfile = new File(FileLocator.toFileURL(location).toURI());
            TmfTraceStub trace = new TmfTraceStub(testfile.toURI().getPath(), ITmfTrace.DEFAULT_TRACE_CACHE_SIZE, false, null, null);
            trace.indexTrace(true);

            assertEquals("getType", ITmfEvent.class, trace.getType());
            assertNull("getResource", trace.getResource());
            assertEquals("getPath", testfile.toURI().getPath(), trace.getPath());
            assertEquals("getCacheSize", ITmfTrace.DEFAULT_TRACE_CACHE_SIZE, trace.getCacheSize());
            assertEquals("getStreamingInterval", 0, trace.getStreamingInterval());
            assertEquals("getName", TEST_TRACE.getPath(), trace.getName());

            assertEquals("getNbEvents", NB_EVENTS, trace.getNbEvents());
            assertEquals("getRange-start", 1, trace.getTimeRange().getStartTime().getValue());
            assertEquals("getRange-end", NB_EVENTS, trace.getTimeRange().getEndTime().getValue());
            assertEquals("getStartTime", 1, trace.getStartTime().getValue());
            assertEquals("getEndTime", NB_EVENTS, trace.getEndTime().getValue());

        } catch (final URISyntaxException e) {
            fail("URISyntaxException");
        } catch (final IOException e) {
            fail("IOException");
        }
    }

    @Test
    public void testLiveTraceConstructor() throws TmfTraceException {
        final long interval = 100;
        try {
            final URL location = FileLocator.find(TmfCoreTestPlugin.getDefault().getBundle(), new Path(TEST_TRACE.getFullPath()), null);
            File testfile = new File(FileLocator.toFileURL(location).toURI());
            TmfTraceStub trace = new TmfTraceStub(testfile.toURI().getPath(), ITmfTrace.DEFAULT_TRACE_CACHE_SIZE, interval);
            trace.indexTrace(true);

            assertEquals("getType", ITmfEvent.class, trace.getType());
            assertNull("getResource", trace.getResource());
            assertEquals("getPath", testfile.toURI().getPath(), trace.getPath());
            assertEquals("getCacheSize", ITmfTrace.DEFAULT_TRACE_CACHE_SIZE, trace.getCacheSize());
            assertEquals("getStreamingInterval", interval, trace.getStreamingInterval());
            assertEquals("getName", TEST_TRACE.getPath(), trace.getName());

            assertEquals("getNbEvents", NB_EVENTS, trace.getNbEvents());
            assertEquals("getRange-start", 1, trace.getTimeRange().getStartTime().getValue());
            assertEquals("getRange-end", NB_EVENTS, trace.getTimeRange().getEndTime().getValue());
            assertEquals("getStartTime", 1, trace.getStartTime().getValue());
            assertEquals("getEndTime", NB_EVENTS, trace.getEndTime().getValue());

        } catch (final URISyntaxException e) {
            fail("URISyntaxException");
        } catch (final IOException e) {
            fail("IOException");
        }
    }

    @Test
    public void testCopyConstructor() throws TmfTraceException {
        try {
            final URL location = FileLocator.find(TmfCoreTestPlugin.getDefault().getBundle(), new Path(TEST_TRACE.getFullPath()), null);
            File testfile = new File(FileLocator.toFileURL(location).toURI());
            TmfTraceStub original = new TmfTraceStub(testfile.toURI().getPath(), ITmfTrace.DEFAULT_TRACE_CACHE_SIZE, false, new TmfCheckpointIndexer(null), null);
            TmfTraceStub trace = new TmfTraceStub(original);
            trace.indexTrace(true);

            assertEquals("getType", ITmfEvent.class, trace.getType());
            assertNull("getResource", trace.getResource());
            assertEquals("getPath", testfile.toURI().getPath(), trace.getPath());
            assertEquals("getCacheSize", ITmfTrace.DEFAULT_TRACE_CACHE_SIZE, trace.getCacheSize());
            assertEquals("getStreamingInterval", 0, trace.getStreamingInterval());
            assertEquals("getName", TEST_TRACE.getPath(), trace.getName());

            assertEquals("getNbEvents", NB_EVENTS, trace.getNbEvents());
            assertEquals("getRange-start", 1, trace.getTimeRange().getStartTime().getValue());
            assertEquals("getRange-end", NB_EVENTS, trace.getTimeRange().getEndTime().getValue());
            assertEquals("getStartTime", 1, trace.getStartTime().getValue());
            assertEquals("getEndTime", NB_EVENTS, trace.getEndTime().getValue());

        } catch (final URISyntaxException e) {
            fail("URISyntaxException");
        } catch (final IOException e) {
            fail("IOException");
        }

        // Test the copy of a null trace
        try {
            new TmfTraceStub((TmfTraceStub) null);
            fail("Missing exception");
        } catch (final IllegalArgumentException e) {
            // test passed
        } catch (final Exception e) {
            fail("Unexpected exception");
        }
    }

    // ------------------------------------------------------------------------
    // Trace initialization
    // ------------------------------------------------------------------------

    @Test
    public void testInitializeNullPath() {
        // Instantiate an "empty" trace
        final TmfTraceStub trace = new TmfTraceStub();

        try {
            trace.initialize(null, null, ITmfEvent.class);
            fail("TmfTrace.initialize() - no exception thrown");
        } catch (TmfTraceException e) {
            // Success
        } catch (Exception e) {
            fail("TmfTrace.initialize() - wrong exception thrown");
        }
    }

    @Test
    public void testInitializeSimplePath() {
        // Instantiate an "empty" trace
        final TmfTraceStub trace = new TmfTraceStub();

        // Path == trace name
        String path = "TraceName";
        try {
            trace.initialize(null, path, ITmfEvent.class);
        } catch (Exception e) {
            fail("TmfTrace.initialize() - Exception thrown");
        }

        assertEquals("getType", ITmfEvent.class, trace.getType());
        assertNull  ("getResource", trace.getResource());
        assertEquals("getPath", path, trace.getPath());
        assertEquals("getCacheSize", ITmfTrace.DEFAULT_TRACE_CACHE_SIZE, trace.getCacheSize());
        assertEquals("getStreamingInterval", 0, trace.getStreamingInterval());
        assertEquals("getName", path, trace.getName());

        assertEquals("getNbEvents",    0, trace.getNbEvents());
        assertEquals("getRange-start", Long.MIN_VALUE, trace.getTimeRange().getStartTime().getValue());
        assertEquals("getRange-end",   Long.MIN_VALUE, trace.getTimeRange().getEndTime().getValue());
        assertEquals("getStartTime",   Long.MIN_VALUE, trace.getStartTime().getValue());
        assertEquals("getEndTime",     Long.MIN_VALUE, trace.getEndTime().getValue());
    }

    @Test
    public void testInitializeNormalPath() {
        // Instantiate an "empty" trace
        final TmfTraceStub trace = new TmfTraceStub();

        // Path == trace name
        String name = "TraceName";
        String path = "/my/trace/path/" + name;
        try {
            trace.initialize(null, path, ITmfEvent.class);
        } catch (Exception e) {
            fail("TmfTrace.initialize() - Exception thrown");
        }

        assertEquals("getType", ITmfEvent.class, trace.getType());
        assertNull  ("getResource", trace.getResource());
        assertEquals("getPath", path, trace.getPath());
        assertEquals("getCacheSize", ITmfTrace.DEFAULT_TRACE_CACHE_SIZE, trace.getCacheSize());
        assertEquals("getStreamingInterval", 0, trace.getStreamingInterval());
        assertEquals("getName", name, trace.getName());

        assertEquals("getNbEvents",    0, trace.getNbEvents());
        assertEquals("getRange-start", Long.MIN_VALUE, trace.getTimeRange().getStartTime().getValue());
        assertEquals("getRange-end",   Long.MIN_VALUE, trace.getTimeRange().getEndTime().getValue());
        assertEquals("getStartTime",   Long.MIN_VALUE, trace.getStartTime().getValue());
        assertEquals("getEndTime",     Long.MIN_VALUE, trace.getEndTime().getValue());
    }

    @Test
    public void testInitTrace() throws URISyntaxException, IOException, TmfTraceException, InterruptedException {
        // Instantiate an "empty" trace
        final TmfTraceStub trace = new TmfTraceStub();

        assertNull  ("getType",  trace.getType());
        assertNull  ("getResource", trace.getResource());
        assertEquals("getCacheSize", ITmfTrace.DEFAULT_TRACE_CACHE_SIZE, trace.getCacheSize());
        assertEquals("getStreamingInterval", 0, trace.getStreamingInterval());
        assertEquals("getName", "", trace.getName());

        assertEquals("getNbEvents",    0, trace.getNbEvents());
        assertEquals("getRange-start", Long.MIN_VALUE, trace.getTimeRange().getStartTime().getValue());
        assertEquals("getRange-end",   Long.MIN_VALUE, trace.getTimeRange().getEndTime().getValue());
        assertEquals("getStartTime",   Long.MIN_VALUE, trace.getStartTime().getValue());
        assertEquals("getEndTime",     Long.MIN_VALUE, trace.getEndTime().getValue());

        // Validate
        final URL location = FileLocator.find(TmfCoreTestPlugin.getDefault().getBundle(), new Path(TEST_TRACE.getFullPath()), null);
        final File testfile = new File(FileLocator.toFileURL(location).toURI());
        assertTrue("validate", trace.validate(null, testfile.getPath()).isOK());

        // InitTrace and wait for indexing completion...
        trace.initTrace(null, testfile.toURI().getPath(), ITmfEvent.class);
        trace.indexTrace(true);
        int nbSecs = 0;
        while (trace.getNbEvents() < NB_EVENTS && nbSecs < 10) {
            Thread.sleep(1000);
            nbSecs++;
        }
        if (trace.getNbEvents() < NB_EVENTS) {
            fail("indexing");
        }

        assertEquals("getType", ITmfEvent.class, trace.getType());
        assertNull  ("getResource", trace.getResource());
        assertEquals("getCacheSize", ITmfTrace.DEFAULT_TRACE_CACHE_SIZE, trace.getCacheSize());
        assertEquals("getStreamingInterval", 0, trace.getStreamingInterval());
        assertEquals("getName", TEST_TRACE.getPath(), trace.getName());

        assertEquals("getNbEvents",    NB_EVENTS, trace.getNbEvents());
        assertEquals("getRange-start", 1,         trace.getTimeRange().getStartTime().getValue());
        assertEquals("getRange-end",   NB_EVENTS, trace.getTimeRange().getEndTime().getValue());
        assertEquals("getStartTime",   1,         trace.getStartTime().getValue());
        assertEquals("getEndTime",     NB_EVENTS, trace.getEndTime().getValue());
    }

    // ------------------------------------------------------------------------
    // Set/Get streaming interval
    // ------------------------------------------------------------------------

    @Test
    public void testSetStreamingInterval() throws TmfTraceException {
        final TmfTraceStub trace = new TmfTraceStub(fTrace);

        long interval = 0;
        assertEquals("getStreamingInterval", interval, trace.getStreamingInterval());

        interval = 100;
        trace.setStreamingInterval(interval);
        assertEquals("getStreamingInterval", interval, trace.getStreamingInterval());

        interval = -1;
        trace.setStreamingInterval(interval);
        assertEquals("getStreamingInterval", 0, trace.getStreamingInterval());

        interval = 0;
        trace.setStreamingInterval(interval);
        assertEquals("getStreamingInterval", interval, trace.getStreamingInterval());

        trace.dispose();
    }

    // ------------------------------------------------------------------------
    // Set/Get time range
    // ------------------------------------------------------------------------

    @Test
    public void testSetTimeRange() throws TmfTraceException {
        final TmfTraceStub trace = new TmfTraceStub(fTrace);
        trace.indexTrace(true);

        assertEquals("getRange-start", 1,         trace.getTimeRange().getStartTime().getValue());
        assertEquals("getRange-end",   NB_EVENTS, trace.getTimeRange().getEndTime().getValue());
        assertEquals("getStartTime",   1,         trace.getStartTime().getValue());
        assertEquals("getEndTime",     NB_EVENTS, trace.getEndTime().getValue());

        trace.setTimeRange(new TmfTimeRange(new TmfTimestamp(100), new TmfTimestamp(200)));
        assertEquals("setTimeRange",   100, trace.getTimeRange().getStartTime().getValue());
        assertEquals("setTimeRange",   200, trace.getTimeRange().getEndTime().getValue());
        assertEquals("setTimeRange",   100, trace.getStartTime().getValue());
        assertEquals("setTimeRange",   200, trace.getEndTime().getValue());

        trace.dispose();
    }

    @Test
    public void testSetStartTime() throws TmfTraceException {
        final TmfTraceStub trace = new TmfTraceStub(fTrace);
        trace.indexTrace(true);

        assertEquals("getRange-start", 1,         trace.getTimeRange().getStartTime().getValue());
        assertEquals("getRange-end",   NB_EVENTS, trace.getTimeRange().getEndTime().getValue());
        assertEquals("getStartTime",   1,         trace.getStartTime().getValue());
        assertEquals("getEndTime",     NB_EVENTS, trace.getEndTime().getValue());

        trace.setStartTime(new TmfTimestamp(100));
        assertEquals("setStartTime",   100,       trace.getTimeRange().getStartTime().getValue());
        assertEquals("setStartTime",   NB_EVENTS, trace.getTimeRange().getEndTime().getValue());
        assertEquals("setStartTime",   100,       trace.getStartTime().getValue());
        assertEquals("setStartTime",   NB_EVENTS, trace.getEndTime().getValue());

        trace.dispose();
    }

    @Test
    public void testSetEndTime() throws TmfTraceException {
        final TmfTraceStub trace = new TmfTraceStub(fTrace);
        trace.indexTrace(true);

        assertEquals("getRange-start", 1,         trace.getTimeRange().getStartTime().getValue());
        assertEquals("getRange-end",   NB_EVENTS, trace.getTimeRange().getEndTime().getValue());
        assertEquals("getStartTime",   1,         trace.getStartTime().getValue());
        assertEquals("getEndTime",     NB_EVENTS, trace.getEndTime().getValue());

        trace.setEndTime(new TmfTimestamp(100));
        assertEquals("setEndTime",     1,   trace.getTimeRange().getStartTime().getValue());
        assertEquals("setEndTime",     100, trace.getTimeRange().getEndTime().getValue());
        assertEquals("setEndTime",     1,   trace.getStartTime().getValue());
        assertEquals("setEndTime",     100, trace.getEndTime().getValue());

        trace.dispose();
    }

    @Test
    public void testSetNbEvents() throws TmfTraceException {
        final TmfTraceStub trace = new TmfTraceStub(fTrace);
        trace.indexTrace(true);

        assertEquals("getNbEvents", NB_EVENTS, trace.getNbEvents());

        trace.setNbEvents(0);
        assertEquals("getNbEvents", 0, trace.getNbEvents());

        trace.setNbEvents(-1);
        assertEquals("getNbEvents", 0, trace.getNbEvents());

        trace.setNbEvents(NB_EVENTS + 1);
        assertEquals("getNbEvents", NB_EVENTS + 1, trace.getNbEvents());

        trace.setNbEvents(NB_EVENTS);
        assertEquals("getNbEvents", NB_EVENTS, trace.getNbEvents());

        trace.dispose();
    }

    // ------------------------------------------------------------------------
    // State system and statistics methods
    // ------------------------------------------------------------------------

    @Test
    public void testGetStatistics() {
        /* Should be null in unit tests */
        ITmfStatistics stats = fTrace.getStatistics();
        assertNull(stats);
    }

    @Test
    public void testGetStateSystem() {
        /* There should be no state system registered so far */
        ITmfStateSystem ss = fTrace.getStateSystems().get("something");
        assertNull(ss);
    }

    /**
     * Make sure the returned map is unmodifiable.
     */
    @Test(expected=UnsupportedOperationException.class)
    public void testGetStateSystem_readOnly() {
        Map<String, ITmfStateSystem> sss = fTrace.getStateSystems();
        sss.put("something", null);
    }

    // ------------------------------------------------------------------------
    // seekEvent on location (note: does not reliably set the rank)
    // ------------------------------------------------------------------------

    @Test
    public void testSeekEventOnCacheBoundary() {
        // Position trace at event rank 0
        ITmfContext context = fTrace.seekEvent(0);
        ITmfEvent event = fTrace.parseEvent(context);
        assertEquals("Event timestamp", 1, event.getTimestamp().getValue());
        assertEquals("Event rank", 0, context.getRank());

        context = fTrace.seekEvent(context.getLocation());
        assertEquals("Event rank", ITmfContext.UNKNOWN_RANK, context.getRank());

        event = fTrace.parseEvent(context);
        assertEquals("Event timestamp", 1, event.getTimestamp().getValue());
        assertEquals("Event rank", ITmfContext.UNKNOWN_RANK, context.getRank());

        event = fTrace.getNext(context);
        assertEquals("Event timestamp", 1, event.getTimestamp().getValue());
        assertEquals("Event rank", ITmfContext.UNKNOWN_RANK, context.getRank());

        // Position trace at event rank 1000
        ITmfContext tmpContext = fTrace.seekEvent(new TmfTimestamp(1001, SCALE, 0));
        context = fTrace.seekEvent(tmpContext.getLocation());
        assertEquals("Event rank", ITmfContext.UNKNOWN_RANK, context.getRank());

        event = fTrace.parseEvent(context);
        assertEquals("Event timestamp", 1001, event.getTimestamp().getValue());
        assertEquals("Event rank", ITmfContext.UNKNOWN_RANK, context.getRank());

        event = fTrace.getNext(context);
        assertEquals("Event timestamp", 1001, event.getTimestamp().getValue());
        assertEquals("Event rank", ITmfContext.UNKNOWN_RANK, context.getRank());

        // Position trace at event rank 4000
        tmpContext = fTrace.seekEvent(new TmfTimestamp(4001, SCALE, 0));
        context = fTrace.seekEvent(tmpContext.getLocation());
        assertEquals("Event rank", ITmfContext.UNKNOWN_RANK, context.getRank());

        event = fTrace.parseEvent(context);
        assertEquals("Event timestamp", 4001, event.getTimestamp().getValue());
        assertEquals("Event rank", ITmfContext.UNKNOWN_RANK, context.getRank());

        event = fTrace.getNext(context);
        assertEquals("Event timestamp", 4001, event.getTimestamp().getValue());
        assertEquals("Event rank", ITmfContext.UNKNOWN_RANK, context.getRank());
    }

    @Test
    public void testSeekEventNotOnCacheBoundary() {
        // Position trace at event rank 9
        ITmfContext tmpContext = fTrace.seekEvent(new TmfTimestamp(10, SCALE, 0));
        TmfContext context = fTrace.seekEvent(tmpContext.getLocation());
        assertEquals("Event rank", ITmfContext.UNKNOWN_RANK, context.getRank());

        ITmfEvent event = fTrace.parseEvent(context);
        assertEquals("Event timestamp", 10, event.getTimestamp().getValue());
        assertEquals("Event rank", ITmfContext.UNKNOWN_RANK, context.getRank());

        event = fTrace.getNext(context);
        assertEquals("Event timestamp", 10, event.getTimestamp().getValue());
        assertEquals("Event rank", ITmfContext.UNKNOWN_RANK, context.getRank());

        // Position trace at event rank 999
        tmpContext = fTrace.seekEvent(new TmfTimestamp(1000, SCALE, 0));
        context = fTrace.seekEvent(tmpContext.getLocation());
        assertEquals("Event rank", ITmfContext.UNKNOWN_RANK, context.getRank());

        event = fTrace.parseEvent(context);
        assertEquals("Event timestamp", 1000, event.getTimestamp().getValue());
        assertEquals("Event rank", ITmfContext.UNKNOWN_RANK, context.getRank());

        event = fTrace.getNext(context);
        assertEquals("Event timestamp", 1000, event.getTimestamp().getValue());
        assertEquals("Event rank", ITmfContext.UNKNOWN_RANK, context.getRank());

        // Position trace at event rank 1001
        tmpContext = fTrace.seekEvent(new TmfTimestamp(1002, SCALE, 0));
        context = fTrace.seekEvent(tmpContext.getLocation());
        assertEquals("Event rank", ITmfContext.UNKNOWN_RANK, context.getRank());

        event = fTrace.parseEvent(context);
        assertEquals("Event timestamp", 1002, event.getTimestamp().getValue());
        assertEquals("Event rank", ITmfContext.UNKNOWN_RANK, context.getRank());

        event = fTrace.getNext(context);
        assertEquals("Event timestamp", 1002, event.getTimestamp().getValue());
        assertEquals("Event rank", ITmfContext.UNKNOWN_RANK, context.getRank());

        // Position trace at event rank 4500
        tmpContext = fTrace.seekEvent(new TmfTimestamp(4501, SCALE, 0));
        context = fTrace.seekEvent(tmpContext.getLocation());
        assertEquals("Event rank", ITmfContext.UNKNOWN_RANK, context.getRank());

        event = fTrace.parseEvent(context);
        assertEquals("Event timestamp", 4501, event.getTimestamp().getValue());
        assertEquals("Event rank", ITmfContext.UNKNOWN_RANK, context.getRank());

        event = fTrace.getNext(context);
        assertEquals("Event timestamp", 4501, event.getTimestamp().getValue());
        assertEquals("Event rank", ITmfContext.UNKNOWN_RANK, context.getRank());
    }

    @Test
    public void testSeekEventOutOfScope() {
        // Position trace at beginning
        ITmfContext tmpContext = fTrace.seekEvent(0);
        ITmfContext context = fTrace.seekEvent(tmpContext.getLocation());
        assertEquals("Event rank", ITmfContext.UNKNOWN_RANK, context.getRank());

        ITmfEvent event = fTrace.parseEvent(context);
        assertEquals("Event timestamp", 1, event.getTimestamp().getValue());
        assertEquals("Event rank", ITmfContext.UNKNOWN_RANK, context.getRank());

        event = fTrace.getNext(context);
        assertEquals("Event timestamp", 1, event.getTimestamp().getValue());
        assertEquals("Event rank", ITmfContext.UNKNOWN_RANK, context.getRank());

        // Position trace at event passed the end
        context = fTrace.seekEvent(new TmfTimestamp(NB_EVENTS + 1, SCALE, 0));
        assertNull("Event timestamp", context.getLocation());
        assertEquals("Event rank", ITmfContext.UNKNOWN_RANK, context.getRank());

        event = fTrace.getNext(context);
        assertNull("Event", event);
    }

    // ------------------------------------------------------------------------
    // seekEvent on timestamp (note: does not reliably set the rank)
    // ------------------------------------------------------------------------

    @Test
    public void testSeekEventOnNullTimestamp() {
        // Position trace at event rank 0
        ITmfContext context = fTrace.seekEvent((ITmfTimestamp) null);
        assertEquals("Event rank", 0, context.getRank());

        ITmfEvent event = fTrace.parseEvent(context);
        assertEquals("Event timestamp", 1, event.getTimestamp().getValue());
        assertEquals("Event rank", 0, context.getRank());
    }

    @Test
    public void testSeekEventOnTimestampOnCacheBoundary() {
        // Position trace at event rank 0
        ITmfContext context = fTrace.seekEvent(new TmfTimestamp(1, SCALE, 0));
        assertEquals("Event rank", 0, context.getRank());

        ITmfEvent event = fTrace.parseEvent(context);
        assertEquals("Event timestamp", 1, event.getTimestamp().getValue());
        assertEquals("Event rank", 0, context.getRank());

        event = fTrace.getNext(context);
        assertEquals("Event timestamp", 1, event.getTimestamp().getValue());
        assertEquals("Event rank", 1, context.getRank());

        // Position trace at event rank 1000
        context = fTrace.seekEvent(new TmfTimestamp(1001, SCALE, 0));
        assertEquals("Event rank", 1000, context.getRank());

        event = fTrace.parseEvent(context);
        assertEquals("Event timestamp", 1001, event.getTimestamp().getValue());
        assertEquals("Event rank", 1000, context.getRank());

        event = fTrace.getNext(context);
        assertEquals("Event timestamp", 1001, event.getTimestamp().getValue());
        assertEquals("Event rank", 1001, context.getRank());

        // Position trace at event rank 4000
        context = fTrace.seekEvent(new TmfTimestamp(4001, SCALE, 0));
        assertEquals("Event rank", 4000, context.getRank());

        event = fTrace.parseEvent(context);
        assertEquals("Event timestamp", 4001, event.getTimestamp().getValue());
        assertEquals("Event rank", 4000, context.getRank());

        event = fTrace.getNext(context);
        assertEquals("Event timestamp", 4001, event.getTimestamp().getValue());
        assertEquals("Event rank", 4001, context.getRank());
    }

    @Test
    public void testSeekEventOnTimestampNotOnCacheBoundary() {
        // Position trace at event rank 1
        ITmfContext context = fTrace.seekEvent(new TmfTimestamp(2, SCALE, 0));
        assertEquals("Event rank", 1, context.getRank());

        ITmfEvent event = fTrace.parseEvent(context);
        assertEquals("Event timestamp", 2, event.getTimestamp().getValue());
        assertEquals("Event rank", 1, context.getRank());

        event = fTrace.getNext(context);
        assertEquals("Event timestamp", 2, event.getTimestamp().getValue());
        assertEquals("Event rank", 2, context.getRank());

        // Position trace at event rank 9
        context = fTrace.seekEvent(new TmfTimestamp(10, SCALE, 0));
        assertEquals("Event rank", 9, context.getRank());

        event = fTrace.parseEvent(context);
        assertEquals("Event timestamp", 10, event.getTimestamp().getValue());
        assertEquals("Event rank", 9, context.getRank());

        event = fTrace.getNext(context);
        assertEquals("Event timestamp", 10, event.getTimestamp().getValue());
        assertEquals("Event rank", 10, context.getRank());

        // Position trace at event rank 999
        context = fTrace.seekEvent(new TmfTimestamp(1000, SCALE, 0));
        assertEquals("Event rank", 999, context.getRank());

        event = fTrace.parseEvent(context);
        assertEquals("Event timestamp", 1000, event.getTimestamp().getValue());
        assertEquals("Event rank", 999, context.getRank());

        event = fTrace.getNext(context);
        assertEquals("Event timestamp", 1000, event.getTimestamp().getValue());
        assertEquals("Event rank", 1000, context.getRank());

        // Position trace at event rank 1001
        context = fTrace.seekEvent(new TmfTimestamp(1002, SCALE, 0));
        assertEquals("Event rank", 1001, context.getRank());

        event = fTrace.parseEvent(context);
        assertEquals("Event timestamp", 1002, event.getTimestamp().getValue());
        assertEquals("Event rank", 1001, context.getRank());

        event = fTrace.getNext(context);
        assertEquals("Event timestamp", 1002, event.getTimestamp().getValue());
        assertEquals("Event rank", 1002, context.getRank());

        // Position trace at event rank 4500
        context = fTrace.seekEvent(new TmfTimestamp(4501, SCALE, 0));
        assertEquals("Event rank", 4500, context.getRank());

        event = fTrace.parseEvent(context);
        assertEquals("Event timestamp", 4501, event.getTimestamp().getValue());
        assertEquals("Event rank", 4500, context.getRank());

        event = fTrace.getNext(context);
        assertEquals("Event timestamp", 4501, event.getTimestamp().getValue());
        assertEquals("Event rank", 4501, context.getRank());
    }

    @Test
    public void testSeekEventOnTimestampOutOfScope() {
        // Position trace at beginning
        ITmfContext context = fTrace.seekEvent(new TmfTimestamp(-1, SCALE, 0));
        assertEquals("Event rank", 0, context.getRank());

        ITmfEvent event = fTrace.parseEvent(context);
        assertEquals("Event timestamp", 1, event.getTimestamp().getValue());
        assertEquals("Event rank", 0, context.getRank());

        event = fTrace.getNext(context);
        assertEquals("Event timestamp", 1, event.getTimestamp().getValue());
        assertEquals("Event rank", 1, context.getRank());

        // Position trace at event passed the end
        context = fTrace.seekEvent(new TmfTimestamp(NB_EVENTS + 1, SCALE, 0));
        assertEquals("Event rank", ITmfContext.UNKNOWN_RANK, context.getRank());

        event = fTrace.parseEvent(context);
        assertEquals("Event timestamp", null, event);
        assertEquals("Event rank", ITmfContext.UNKNOWN_RANK, context.getRank());

        event = fTrace.getNext(context);
        assertEquals("Event timestamp", null, event);
        assertEquals("Event rank", ITmfContext.UNKNOWN_RANK, context.getRank());
    }

    // ------------------------------------------------------------------------
    // seekEvent on rank
    // ------------------------------------------------------------------------

    @Test
    public void testSeekEventOnNegativeRank() {
        // Position trace at event rank 0
        ITmfContext context = fTrace.seekEvent(-1);
        assertEquals("Event rank", 0, context.getRank());

        ITmfEvent event = fTrace.parseEvent(context);
        assertEquals("Event timestamp", 1, event.getTimestamp().getValue());
        assertEquals("Event rank", 0, context.getRank());
    }

    @Test
    public void testSeekOnRankOnCacheBoundary() {
        // On lower bound, returns the first event (ts = 1)
        ITmfContext context = fTrace.seekEvent(0);
        assertEquals("Event rank", 0, context.getRank());

        ITmfEvent event = fTrace.parseEvent(context);
        assertEquals("Event timestamp", 1, event.getTimestamp().getValue());
        assertEquals("Event rank", 0, context.getRank());

        event = fTrace.getNext(context);
        assertEquals("Event timestamp", 1, event.getTimestamp().getValue());
        assertEquals("Event rank", 1, context.getRank());

        // Position trace at event rank 1000
        context = fTrace.seekEvent(1000);
        assertEquals("Event rank", 1000, context.getRank());

        event = fTrace.parseEvent(context);
        assertEquals("Event timestamp", 1001, event.getTimestamp().getValue());
        assertEquals("Event rank", 1000, context.getRank());

        event = fTrace.getNext(context);
        assertEquals("Event timestamp", 1001, event.getTimestamp().getValue());
        assertEquals("Event rank", 1001, context.getRank());

        // Position trace at event rank 4000
        context = fTrace.seekEvent(4000);
        assertEquals("Event rank", 4000, context.getRank());

        event = fTrace.parseEvent(context);
        assertEquals("Event timestamp", 4001, event.getTimestamp().getValue());
        assertEquals("Event rank", 4000, context.getRank());

        event = fTrace.getNext(context);
        assertEquals("Event timestamp", 4001, event.getTimestamp().getValue());
        assertEquals("Event rank", 4001, context.getRank());
    }

    @Test
    public void testSeekOnRankNotOnCacheBoundary() {
        // Position trace at event rank 9
        ITmfContext context = fTrace.seekEvent(9);
        assertEquals("Event rank", 9, context.getRank());

        ITmfEvent event = fTrace.parseEvent(context);
        assertEquals("Event timestamp", 10, event.getTimestamp().getValue());
        assertEquals("Event rank", 9, context.getRank());

        event = fTrace.getNext(context);
        assertEquals("Event timestamp", 10, event.getTimestamp().getValue());
        assertEquals("Event rank", 10, context.getRank());

        // Position trace at event rank 999
        context = fTrace.seekEvent(999);
        assertEquals("Event rank", 999, context.getRank());

        event = fTrace.parseEvent(context);
        assertEquals("Event timestamp", 1000, event.getTimestamp().getValue());
        assertEquals("Event rank", 999, context.getRank());

        event = fTrace.getNext(context);
        assertEquals("Event timestamp", 1000, event.getTimestamp().getValue());
        assertEquals("Event rank", 1000, context.getRank());

        // Position trace at event rank 1001
        context = fTrace.seekEvent(1001);
        assertEquals("Event rank", 1001, context.getRank());

        event = fTrace.parseEvent(context);
        assertEquals("Event timestamp", 1002, event.getTimestamp().getValue());
        assertEquals("Event rank", 1001, context.getRank());

        event = fTrace.getNext(context);
        assertEquals("Event timestamp", 1002, event.getTimestamp().getValue());
        assertEquals("Event rank", 1002, context.getRank());

        // Position trace at event rank 4500
        context = fTrace.seekEvent(4500);
        assertEquals("Event rank", 4500, context.getRank());

        event = fTrace.parseEvent(context);
        assertEquals("Event timestamp", 4501, event.getTimestamp().getValue());
        assertEquals("Event rank", 4500, context.getRank());

        event = fTrace.getNext(context);
        assertEquals("Event timestamp", 4501, event.getTimestamp().getValue());
        assertEquals("Event rank", 4501, context.getRank());
    }

    @Test
    public void testSeekEventOnRankOutOfScope() {
        // Position trace at beginning
        ITmfContext context = fTrace.seekEvent(-1);
        assertEquals("Event rank", 0, context.getRank());

        ITmfEvent event = fTrace.parseEvent(context);
        assertEquals("Event timestamp", 1, event.getTimestamp().getValue());
        assertEquals("Event rank", 0, context.getRank());

        event = fTrace.getNext(context);
        assertEquals("Event timestamp", 1, event.getTimestamp().getValue());
        assertEquals("Event rank", 1, context.getRank());

        // Position trace at event passed the end
        context = fTrace.seekEvent(NB_EVENTS);
        assertEquals("Event rank", NB_EVENTS, context.getRank());

        event = fTrace.parseEvent(context);
        assertNull("Event", event);
        assertEquals("Event rank", NB_EVENTS, context.getRank());

        event = fTrace.getNext(context);
        assertNull("Event", event);
        assertEquals("Event rank", NB_EVENTS, context.getRank());
    }

    // ------------------------------------------------------------------------
    // parseEvent - make sure parseEvent doesn't update the context
    // ------------------------------------------------------------------------

    @Test
    public void testParseEvent() {
        final int NB_READS = 20;

        // On lower bound, returns the first event (ts = 0)
        final TmfContext context = (TmfContext) fTrace.seekEvent(new TmfTimestamp(0, SCALE, 0));
        TmfContext svContext = new TmfContext(context);

        ITmfEvent event = fTrace.parseEvent(context);
        assertEquals("Event timestamp", 1, event.getTimestamp().getValue());
        assertEquals("Event rank", 0, context.getRank());
        assertTrue("parseEvent", context.equals(svContext));

        event = fTrace.parseEvent(context);
        assertEquals("Event timestamp", 1, event.getTimestamp().getValue());
        assertEquals("Event rank", 0, context.getRank());
        assertTrue("parseEvent", context.equals(svContext));

        event = fTrace.parseEvent(context);
        assertEquals("Event timestamp", 1, event.getTimestamp().getValue());
        assertEquals("Event rank", 0, context.getRank());
        assertTrue("parseEvent", context.equals(svContext));

        // Position the trace at event NB_READS
        for (int i = 1; i < NB_READS; i++) {
            event = fTrace.getNext(context);
            assertEquals("Event timestamp", i, event.getTimestamp().getValue());
        }

        svContext = new TmfContext(context);
        event = fTrace.parseEvent(context);
        assertEquals("Event timestamp", NB_READS, event.getTimestamp().getValue());
        assertEquals("Event rank", NB_READS -1 , context.getRank());
        assertTrue("parseEvent", context.equals(svContext));

        event = fTrace.parseEvent(context);
        assertEquals("Event timestamp", NB_READS, event.getTimestamp().getValue());
        assertEquals("Event rank", NB_READS - 1, context.getRank());
        assertTrue("parseEvent", context.equals(svContext));
    }

    // ------------------------------------------------------------------------
    // getNext - updates the context
    // ------------------------------------------------------------------------

    @Test
    public void testGetNextAfteSeekingOnTS_1() {
        final long INITIAL_TS = 1;
        final int NB_READS = 20;

        // On lower bound, returns the first event (ts = 1)
        final ITmfContext context = fTrace.seekEvent(new TmfTimestamp(INITIAL_TS, SCALE, 0));

        // Read NB_EVENTS
        ITmfEvent event;
        for (int i = 0; i < NB_READS; i++) {
            event = fTrace.getNext(context);
            assertEquals("Event timestamp", INITIAL_TS + i, event.getTimestamp().getValue());
            assertEquals("Event rank", INITIAL_TS + i, context.getRank());
        }

        // Make sure we stay positioned
        event = fTrace.parseEvent(context);
        assertEquals("Event timestamp", INITIAL_TS + NB_READS, event.getTimestamp().getValue());
        assertEquals("Event rank", INITIAL_TS + NB_READS - 1, context.getRank());
    }

    @Test
    public void testGetNextAfteSeekingOnTS_2() {
        final long INITIAL_TS = 2;
        final int NB_READS = 20;

        // On lower bound, returns the first event (ts = 500)
        final ITmfContext context = fTrace.seekEvent(new TmfTimestamp(INITIAL_TS, SCALE, 0));

        // Read NB_EVENTS
        ITmfEvent event;
        for (int i = 0; i < NB_READS; i++) {
            event = fTrace.getNext(context);
            assertEquals("Event timestamp", INITIAL_TS + i, event.getTimestamp().getValue());
            assertEquals("Event rank", INITIAL_TS + i, context.getRank());
        }

        // Make sure we stay positioned
        event = fTrace.parseEvent(context);
        assertEquals("Event timestamp", INITIAL_TS + NB_READS, event.getTimestamp().getValue());
        assertEquals("Event rank", INITIAL_TS + NB_READS - 1, context.getRank());
    }

    @Test
    public void testGetNextAfteSeekingOnTS_3() {
        final long INITIAL_TS = 500;
        final int NB_READS = 20;

        // On lower bound, returns the first event (ts = 500)
        final ITmfContext context = fTrace.seekEvent(new TmfTimestamp(INITIAL_TS, SCALE, 0));

        // Read NB_EVENTS
        ITmfEvent event;
        for (int i = 0; i < NB_READS; i++) {
            event = fTrace.getNext(context);
            assertEquals("Event timestamp", INITIAL_TS + i, event.getTimestamp().getValue());
            assertEquals("Event rank", INITIAL_TS + i, context.getRank());
        }

        // Make sure we stay positioned
        event = fTrace.parseEvent(context);
        assertEquals("Event timestamp", INITIAL_TS + NB_READS, event.getTimestamp().getValue());
        assertEquals("Event rank", INITIAL_TS + NB_READS - 1, context.getRank());
    }

    @Test
    public void testGetNextAfterSeekingOnRank_1() {
        final long INITIAL_RANK = 0L;
        final int NB_READS = 20;

        // On lower bound, returns the first event (rank = 0)
        final ITmfContext context = fTrace.seekEvent(INITIAL_RANK);

        // Read NB_EVENTS
        ITmfEvent event;
        for (int i = 0; i < NB_READS; i++) {
            event = fTrace.getNext(context);
            assertEquals("Event timestamp", INITIAL_RANK + i + 1, event.getTimestamp().getValue());
            assertEquals("Event rank", INITIAL_RANK + i + 1, context.getRank());
        }

        // Make sure we stay positioned
        event = fTrace.parseEvent(context);
        assertEquals("Event timestamp", INITIAL_RANK + NB_READS + 1, event.getTimestamp().getValue());
        assertEquals("Event rank", INITIAL_RANK + NB_READS, context.getRank());
    }

    @Test
    public void testGetNextAfterSeekingOnRank_2() {
        final long INITIAL_RANK = 1L;
        final int NB_READS = 20;

        // On lower bound, returns the first event (rank = 0)
        final ITmfContext context = fTrace.seekEvent(INITIAL_RANK);

        // Read NB_EVENTS
        ITmfEvent event;
        for (int i = 0; i < NB_READS; i++) {
            event = fTrace.getNext(context);
            assertEquals("Event timestamp", INITIAL_RANK + i + 1, event.getTimestamp().getValue());
            assertEquals("Event rank", INITIAL_RANK + i + 1, context.getRank());
        }

        // Make sure we stay positioned
        event = fTrace.parseEvent(context);
        assertEquals("Event timestamp", INITIAL_RANK + NB_READS + 1, event.getTimestamp().getValue());
        assertEquals("Event rank", INITIAL_RANK + NB_READS, context.getRank());
    }

    @Test
    public void testGetNextAfterSeekingOnRank_3() {
        final long INITIAL_RANK = 500L;
        final int NB_READS = 20;

        // On lower bound, returns the first event (rank = 0)
        final ITmfContext context = fTrace.seekEvent(INITIAL_RANK);

        // Read NB_EVENTS
        ITmfEvent event;
        for (int i = 0; i < NB_READS; i++) {
            event = fTrace.getNext(context);
            assertEquals("Event timestamp", INITIAL_RANK + i + 1, event.getTimestamp().getValue());
            assertEquals("Event rank", INITIAL_RANK + i + 1, context.getRank());
        }

        // Make sure we stay positioned
        event = fTrace.parseEvent(context);
        assertEquals("Event timestamp", INITIAL_RANK + NB_READS + 1, event.getTimestamp().getValue());
        assertEquals("Event rank", INITIAL_RANK + NB_READS, context.getRank());
    }

    @Test
    public void testGetNextAfterSeekingOnLocation_1() {
        final ITmfLocation INITIAL_LOC = null;
        final long INITIAL_TS = 1;
        final int NB_READS = 20;

        // On lower bound, returns the first event (ts = 1)
        final ITmfContext context = fTrace.seekEvent(INITIAL_LOC);

        // Read NB_EVENTS
        ITmfEvent event;
        for (int i = 0; i < NB_READS; i++) {
            event = fTrace.getNext(context);
            assertEquals("Event timestamp", INITIAL_TS + i, event.getTimestamp().getValue());
            assertEquals("Event rank", INITIAL_TS + i, context.getRank());
        }

        // Make sure we stay positioned
        event = fTrace.parseEvent(context);
        assertEquals("Event timestamp", INITIAL_TS + NB_READS, event.getTimestamp().getValue());
        assertEquals("Event rank", INITIAL_TS + NB_READS - 1, context.getRank());
    }

    @Test
    public void testGetNextAfterSeekingOnLocation_2() {
        final ITmfLocation INITIAL_LOC = fTrace.seekEvent(1L).getLocation();
        final long INITIAL_TS = 2;
        final int NB_READS = 20;

        // On lower bound, returns the first event (ts = 501)
        final ITmfContext context = fTrace.seekEvent(INITIAL_LOC);

        // Read NB_EVENTS
        ITmfEvent event;
        for (int i = 0; i < NB_READS; i++) {
            event = fTrace.getNext(context);
            assertEquals("Event timestamp", INITIAL_TS + i, event.getTimestamp().getValue());
        }

        // Make sure we stay positioned
        event = fTrace.parseEvent(context);
        assertEquals("Event timestamp", INITIAL_TS + NB_READS, event.getTimestamp().getValue());
    }

    @Test
    public void testGetNextAfterSeekingOnLocation_3() {
        final ITmfLocation INITIAL_LOC = fTrace.seekEvent(500L).getLocation();
        final long INITIAL_TS = 501;
        final int NB_READS = 20;

        // On lower bound, returns the first event (ts = 501)
        final ITmfContext context = fTrace.seekEvent(INITIAL_LOC);

        // Read NB_EVENTS
        ITmfEvent event;
        for (int i = 0; i < NB_READS; i++) {
            event = fTrace.getNext(context);
            assertEquals("Event timestamp", INITIAL_TS + i, event.getTimestamp().getValue());
        }

        // Make sure we stay positioned
        event = fTrace.parseEvent(context);
        assertEquals("Event timestamp", INITIAL_TS + NB_READS, event.getTimestamp().getValue());
    }

    @Test
    public void testGetNextLocation() {
        ITmfContext context1 = fTrace.seekEvent(0);
        fTrace.getNext(context1);
        ITmfLocation location = context1.getLocation();
        ITmfEvent event1 = fTrace.getNext(context1);
        ITmfContext context2 = fTrace.seekEvent(location);
        ITmfEvent event2 = fTrace.getNext(context2);
        assertEquals("Event timestamp", event1.getTimestamp().getValue(), event2.getTimestamp().getValue());
    }

    @Test
    public void testGetNextEndLocation() {
        ITmfContext context1 = fTrace.seekEvent(fTrace.getNbEvents() - 1);
        fTrace.getNext(context1);
        ITmfLocation location = context1.getLocation();
        ITmfContext context2 = fTrace.seekEvent(location);
        ITmfEvent event = fTrace.getNext(context2);
        assertNull("Event", event);
    }

    // ------------------------------------------------------------------------
    // processRequest
    // ------------------------------------------------------------------------

    @Test
    public void testProcessEventRequestForAllEvents() throws InterruptedException {
        final Vector<ITmfEvent> requestedEvents = new Vector<ITmfEvent>();

        final TmfTimeRange range = new TmfTimeRange(TmfTimestamp.BIG_BANG, TmfTimestamp.BIG_CRUNCH);
        final TmfEventRequest request = new TmfEventRequest(ITmfEvent.class,
                range, 0, NB_EVENTS, ExecutionType.FOREGROUND) {
            @Override
            public void handleData(final ITmfEvent event) {
                super.handleData(event);
                requestedEvents.add(event);
            }
        };
        final ITmfDataProvider[] providers = TmfProviderManager.getProviders(ITmfEvent.class, TmfTraceStub.class);
        providers[0].sendRequest(request);
        request.waitForCompletion();

        assertEquals("nbEvents", NB_EVENTS, requestedEvents.size());
        assertTrue("isCompleted",  request.isCompleted());
        assertFalse("isCancelled", request.isCancelled());

        // Ensure that we have distinct events.
        // Don't go overboard: we are not validating the stub!
        for (int i = 0; i < NB_EVENTS; i++) {
            assertEquals("Distinct events", i + 1, requestedEvents.get(i).getTimestamp().getValue());
        }
    }

    @Test
    public void testProcessEventRequestForNbEvents() throws InterruptedException {
        final int nbEvents  = 1000;
        final Vector<ITmfEvent> requestedEvents = new Vector<ITmfEvent>();

        final TmfTimeRange range = new TmfTimeRange(TmfTimestamp.BIG_BANG, TmfTimestamp.BIG_CRUNCH);
        final TmfEventRequest request = new TmfEventRequest(ITmfEvent.class,
                range, 0, nbEvents, ExecutionType.FOREGROUND) {
            @Override
            public void handleData(final ITmfEvent event) {
                super.handleData(event);
                requestedEvents.add(event);
            }
        };
        final ITmfDataProvider[] providers = TmfProviderManager.getProviders(ITmfEvent.class, TmfTraceStub.class);
        providers[0].sendRequest(request);
        request.waitForCompletion();

        assertEquals("nbEvents", nbEvents, requestedEvents.size());
        assertTrue("isCompleted",  request.isCompleted());
        assertFalse("isCancelled", request.isCancelled());

        // Ensure that we have distinct events.
        // Don't go overboard: we are not validating the stub!
        for (int i = 0; i < nbEvents; i++) {
            assertEquals("Distinct events", i + 1, requestedEvents.get(i).getTimestamp().getValue());
        }
    }

    @Test
    public void testProcessEventRequestForSomeEvents() throws InterruptedException {
        final long startTime = 100;
        final int nbEvents  = 1000;
        final Vector<ITmfEvent> requestedEvents = new Vector<ITmfEvent>();

        final TmfTimeRange range = new TmfTimeRange(new TmfTimestamp(startTime, SCALE), TmfTimestamp.BIG_CRUNCH);
        final TmfEventRequest request = new TmfEventRequest(ITmfEvent.class,
                range, 0, nbEvents, ExecutionType.FOREGROUND) {
            @Override
            public void handleData(final ITmfEvent event) {
                super.handleData(event);
                requestedEvents.add(event);
            }
        };
        final ITmfDataProvider[] providers = TmfProviderManager.getProviders(ITmfEvent.class, TmfTraceStub.class);
        providers[0].sendRequest(request);
        request.waitForCompletion();

        assertEquals("nbEvents", nbEvents, requestedEvents.size());
        assertTrue("isCompleted",  request.isCompleted());
        assertFalse("isCancelled", request.isCancelled());

        // Ensure that we have distinct events.
        // Don't go overboard: we are not validating the stub!
        for (int i = 0; i < nbEvents; i++) {
            assertEquals("Distinct events", startTime + i, requestedEvents.get(i).getTimestamp().getValue());
        }
    }

    @Test
    public void testProcessEventRequestForOtherEvents() throws InterruptedException {
        final int startIndex = 99;
        final long startTime = 100;
        final int nbEvents  = 1000;
        final Vector<ITmfEvent> requestedEvents = new Vector<ITmfEvent>();

        final TmfTimeRange range = new TmfTimeRange(new TmfTimestamp(startTime, SCALE), TmfTimestamp.BIG_CRUNCH);
        final TmfEventRequest request = new TmfEventRequest(ITmfEvent.class,
                range, startIndex, nbEvents, ExecutionType.FOREGROUND) {
            @Override
            public void handleData(final ITmfEvent event) {
                super.handleData(event);
                requestedEvents.add(event);
            }
        };
        final ITmfDataProvider[] providers = TmfProviderManager.getProviders(ITmfEvent.class, TmfTraceStub.class);
        providers[0].sendRequest(request);
        request.waitForCompletion();

        assertEquals("nbEvents", nbEvents, requestedEvents.size());
        assertTrue("isCompleted",  request.isCompleted());
        assertFalse("isCancelled", request.isCancelled());

        // Ensure that we have distinct events.
        // Don't go overboard: we are not validating the stub!
        for (int i = 0; i < nbEvents; i++) {
            assertEquals("Distinct events", startTime + i, requestedEvents.get(i).getTimestamp().getValue());
        }
    }

    @Test
    public void testProcessDataRequestForSomeEvents() throws InterruptedException {
        final int startIndex = 100;
        final int nbEvents  = 1000;
        final Vector<ITmfEvent> requestedEvents = new Vector<ITmfEvent>();

        final TmfDataRequest request = new TmfDataRequest(ITmfEvent.class,
                startIndex,
                nbEvents,
                TmfDataRequest.ExecutionType.FOREGROUND) {
            @Override
            public void handleData(final ITmfEvent event) {
                super.handleData(event);
                requestedEvents.add(event);
            }
        };
        final ITmfDataProvider[] providers = TmfProviderManager.getProviders(ITmfEvent.class, TmfTraceStub.class);
        providers[0].sendRequest(request);
        request.waitForCompletion();

        assertEquals("nbEvents", nbEvents, requestedEvents.size());
        assertTrue("isCompleted",  request.isCompleted());
        assertFalse("isCancelled", request.isCancelled());

        // Ensure that we have distinct events.
        // Don't go overboard: we are not validating the stub!
        for (int i = 0; i < nbEvents; i++) {
            assertEquals("Distinct events", startIndex + 1 + i, requestedEvents.get(i).getTimestamp().getValue());
        }
    }

    // ------------------------------------------------------------------------
    // cancel
    // ------------------------------------------------------------------------

    @Test
    public void testCancel() throws InterruptedException {
        final int limit = 500;
        final Vector<ITmfEvent> requestedEvents = new Vector<ITmfEvent>();

        final TmfTimeRange range = new TmfTimeRange(TmfTimestamp.BIG_BANG, TmfTimestamp.BIG_CRUNCH);
        final TmfEventRequest request = new TmfEventRequest(ITmfEvent.class,
                range, 0, NB_EVENTS, ExecutionType.FOREGROUND) {
            int nbRead = 0;

            @Override
            public void handleData(final ITmfEvent event) {
                super.handleData(event);
                requestedEvents.add(event);
                if (++nbRead == limit) {
                    cancel();
                }
            }
        };
        final ITmfDataProvider[] providers = TmfProviderManager.getProviders(ITmfEvent.class, TmfTraceStub.class);
        providers[0].sendRequest(request);
        request.waitForCompletion();

        assertEquals("nbEvents",  limit, requestedEvents.size());
        assertTrue("isCompleted", request.isCompleted());
        assertTrue("isCancelled", request.isCancelled());
    }

    // ------------------------------------------------------------------------
    // toString
    // ------------------------------------------------------------------------

    @Test
    public void testDefaultTmfTraceStub() {
        assertFalse ("Open trace", fTrace == null);
        assertEquals("getType",  ITmfEvent.class, fTrace.getType());
        assertNull  ("getResource", fTrace.getResource());
        assertEquals("getStreamingInterval", 0, fTrace.getStreamingInterval());
        assertEquals("getName", TEST_TRACE.getPath(), fTrace.getName());

        assertEquals("getNbEvents",    NB_EVENTS, fTrace.getNbEvents());
        assertEquals("getRange-start", 1,         fTrace.getTimeRange().getStartTime().getValue());
        assertEquals("getRange-end",   NB_EVENTS, fTrace.getTimeRange().getEndTime().getValue());
        assertEquals("getStartTime",   1,         fTrace.getStartTime().getValue());
        assertEquals("getEndTime",     NB_EVENTS, fTrace.getEndTime().getValue());

        String expected = "TmfTrace [fPath=" + fTrace.getPath() + ", fCacheSize=" + fTrace.getCacheSize() +
                ", fNbEvents=" + fTrace.getNbEvents() + ", fStartTime=" + fTrace.getStartTime() +
                ", fEndTime=" + fTrace.getEndTime() + ", fStreamingInterval=" + fTrace.getStreamingInterval() +
                "]";
        assertEquals("toString", expected, fTrace.toString());
    }

    // ------------------------------------------------------------------------
    // getInitialRangeOffset, getCurrentRange, getCurrentTime
    // ------------------------------------------------------------------------

    @Test
    public void testCurrentTimeValues() throws TmfTraceException {

        TmfTraceStub trace = null;
        File testfile = null;
        try {
            final URL location = FileLocator.find(TmfCoreTestPlugin.getDefault().getBundle(), new Path(TEST_TRACE.getFullPath()), null);
            testfile = new File(FileLocator.toFileURL(location).toURI());
            trace = new TmfTraceStub(testfile.toURI().getPath(), ITmfTrace.DEFAULT_TRACE_CACHE_SIZE, false, null, null);
            // verify initial values
            TmfTimestamp defaultInitRange = new TmfTimestamp(DEFAULT_INITIAL_OFFSET_VALUE, ITmfTimestamp.NANOSECOND_SCALE);
            assertEquals("getInitialRangeOffset", defaultInitRange, trace.getInitialRangeOffset());
            trace.setInitialRangeOffset(new TmfTimestamp(5, ITmfTimestamp.MILLISECOND_SCALE));
            trace.indexTrace(true);

            TmfTimestamp initRange = new TmfTimestamp(5, ITmfTimestamp.MILLISECOND_SCALE);
            assertEquals("getInitialRangeOffset", initRange, trace.getInitialRangeOffset());

        } catch (final URISyntaxException e) {
            fail("URISyntaxException");
        } catch (final IOException e) {
            fail("IOException");
        }
    }

    /**
     * Run the String getHostId() method test
     */
    @Test
    public void testTraceHostId() {
        String a = fTrace.getHostId();
        assertEquals("A-Test-10K", a);
    }
}<|MERGE_RESOLUTION|>--- conflicted
+++ resolved
@@ -65,12 +65,6 @@
 
     private static final TmfTestTrace TEST_TRACE = TmfTestTrace.A_TEST_10K;
     private static final long   DEFAULT_INITIAL_OFFSET_VALUE = (1L * 100 * 1000 * 1000); // .1sec
-<<<<<<< HEAD
-    private static final String DIRECTORY   = "testfiles";
-    private static final String TEST_STREAM = "A-Test-10K";
-=======
-    private static final int    BLOCK_SIZE  = 500;
->>>>>>> 9c4d52ee
     private static final int    NB_EVENTS   = 10000;
     private static TmfTraceStub fTrace      = null;
 
@@ -118,90 +112,6 @@
     // ------------------------------------------------------------------------
 
     @Test
-<<<<<<< HEAD
-=======
-    public void testStandardConstructor() throws TmfTraceException {
-        try {
-            final URL location = FileLocator.find(TmfCoreTestPlugin.getDefault().getBundle(), new Path(TEST_TRACE.getFullPath()), null);
-            File testfile = new File(FileLocator.toFileURL(location).toURI());
-            TmfTraceStub trace = new TmfTraceStub(testfile.toURI().getPath());
-            trace.indexTrace(true);
-
-            assertEquals("getType", ITmfEvent.class, trace.getType());
-            assertNull("getResource", trace.getResource());
-            assertEquals("getPath", testfile.toURI().getPath(), trace.getPath());
-            assertEquals("getCacheSize", ITmfTrace.DEFAULT_TRACE_CACHE_SIZE, trace.getCacheSize());
-            assertEquals("getStreamingInterval", 0, trace.getStreamingInterval());
-            assertEquals("getName", TEST_TRACE.getPath(), trace.getName());
-
-            assertEquals("getNbEvents", NB_EVENTS, trace.getNbEvents());
-            assertEquals("getRange-start", 1, trace.getTimeRange().getStartTime().getValue());
-            assertEquals("getRange-end", NB_EVENTS, trace.getTimeRange().getEndTime().getValue());
-            assertEquals("getStartTime", 1, trace.getStartTime().getValue());
-            assertEquals("getEndTime", NB_EVENTS, trace.getEndTime().getValue());
-
-        } catch (final URISyntaxException e) {
-            fail("URISyntaxException");
-        } catch (final IOException e) {
-            fail("IOException");
-        }
-    }
-
-    @Test
-    public void testStandardConstructorCacheSize() throws TmfTraceException {
-        try {
-            final URL location = FileLocator.find(TmfCoreTestPlugin.getDefault().getBundle(), new Path(TEST_TRACE.getFullPath()), null);
-            File testfile = new File(FileLocator.toFileURL(location).toURI());
-            TmfTraceStub trace = new TmfTraceStub(testfile.toURI().getPath(), 0);
-            trace.indexTrace(true);
-
-            assertEquals("getType", ITmfEvent.class, trace.getType());
-            assertNull("getResource", trace.getResource());
-            assertEquals("getPath", testfile.toURI().getPath(), trace.getPath());
-            assertEquals("getCacheSize", ITmfTrace.DEFAULT_TRACE_CACHE_SIZE, trace.getCacheSize());
-            assertEquals("getStreamingInterval", 0, trace.getStreamingInterval());
-            assertEquals("getName", TEST_TRACE.getPath(), trace.getName());
-
-            assertEquals("getNbEvents", NB_EVENTS, trace.getNbEvents());
-            assertEquals("getRange-start", 1, trace.getTimeRange().getStartTime().getValue());
-            assertEquals("getRange-end", NB_EVENTS, trace.getTimeRange().getEndTime().getValue());
-            assertEquals("getStartTime", 1, trace.getStartTime().getValue());
-            assertEquals("getEndTime", NB_EVENTS, trace.getEndTime().getValue());
-
-        } catch (final URISyntaxException e) {
-            fail("URISyntaxException");
-        } catch (final IOException e) {
-            fail("IOException");
-        }
-
-        try {
-            final URL location = FileLocator.find(TmfCoreTestPlugin.getDefault().getBundle(), new Path(TEST_TRACE.getFullPath()), null);
-            File testfile = new File(FileLocator.toFileURL(location).toURI());
-            TmfTraceStub trace = new TmfTraceStub(testfile.toURI().getPath(), BLOCK_SIZE);
-            trace.indexTrace(true);
-
-            assertEquals("getType", ITmfEvent.class, trace.getType());
-            assertNull("getResource", trace.getResource());
-            assertEquals("getPath", testfile.toURI().getPath(), trace.getPath());
-            assertEquals("getCacheSize", BLOCK_SIZE, trace.getCacheSize());
-            assertEquals("getStreamingInterval", 0, trace.getStreamingInterval());
-            assertEquals("getName", TEST_TRACE.getPath(), trace.getName());
-
-            assertEquals("getNbEvents", NB_EVENTS, trace.getNbEvents());
-            assertEquals("getRange-start", 1, trace.getTimeRange().getStartTime().getValue());
-            assertEquals("getRange-end", NB_EVENTS, trace.getTimeRange().getEndTime().getValue());
-            assertEquals("getStartTime", 1, trace.getStartTime().getValue());
-            assertEquals("getEndTime", NB_EVENTS, trace.getEndTime().getValue());
-
-        } catch (final URISyntaxException e) {
-            fail("URISyntaxException");
-        } catch (final IOException e) {
-            fail("IOException");
-        }
-    }
-
-    @Test
->>>>>>> 9c4d52ee
     public void testFullConstructor() throws TmfTraceException {
         try {
             final URL location = FileLocator.find(TmfCoreTestPlugin.getDefault().getBundle(), new Path(TEST_TRACE.getFullPath()), null);
